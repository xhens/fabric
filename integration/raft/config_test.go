/*
Copyright IBM Corp All Rights Reserved.

SPDX-License-Identifier: Apache-2.0
*/

package raft

import (
	"bytes"
	"fmt"
	"io/ioutil"
	"os"
	"path/filepath"
	"strings"
	"syscall"
	"time"

	docker "github.com/fsouza/go-dockerclient"
	"github.com/golang/protobuf/proto"
	"github.com/hyperledger/fabric-protos-go/common"
	"github.com/hyperledger/fabric-protos-go/msp"
	protosorderer "github.com/hyperledger/fabric-protos-go/orderer"
	"github.com/hyperledger/fabric-protos-go/orderer/etcdraft"
	"github.com/hyperledger/fabric/common/crypto/tlsgen"
	"github.com/hyperledger/fabric/integration/nwo"
	"github.com/hyperledger/fabric/integration/nwo/commands"
	"github.com/hyperledger/fabric/internal/configtxgen/encoder"
	"github.com/hyperledger/fabric/internal/configtxgen/genesisconfig"
	"github.com/hyperledger/fabric/protoutil"
	. "github.com/onsi/ginkgo"
	. "github.com/onsi/gomega"
	"github.com/onsi/gomega/gbytes"
	"github.com/onsi/gomega/gexec"
	"github.com/tedsuo/ifrit"
	"github.com/tedsuo/ifrit/ginkgomon"
)

var _ = Describe("EndToEnd reconfiguration and onboarding", func() {
	var (
		testDir string
		client  *docker.Client
		network *nwo.Network
		peer    *nwo.Peer

		networkProcess   ifrit.Process
		ordererProcesses []ifrit.Process
		ordererRunners   []*ginkgomon.Runner
	)

	BeforeEach(func() {
		ordererRunners = nil
		ordererProcesses = nil

		var err error
		testDir, err = ioutil.TempDir("", "e2e-etcdraft_reconfig")
		Expect(err).NotTo(HaveOccurred())

		client, err = docker.NewClientFromEnv()
		Expect(err).NotTo(HaveOccurred())
	})

	AfterEach(func() {
		if networkProcess != nil {
			networkProcess.Signal(syscall.SIGTERM)
			Eventually(networkProcess.Wait(), network.EventuallyTimeout).Should(Receive())
		}
		if network != nil {
			network.Cleanup()
		}
		for _, ordererInstance := range ordererProcesses {
			ordererInstance.Signal(syscall.SIGTERM)
			Eventually(ordererInstance.Wait(), network.EventuallyTimeout).Should(Receive())
		}
		os.RemoveAll(testDir)
	})

	Describe("three node etcdraft network with 2 orgs", func() {
		BeforeEach(func() {
			network = nwo.New(nwo.MultiNodeEtcdRaft(), testDir, client, StartPort(), components)
			network.GenerateConfigTree()
			network.Bootstrap()

			networkRunner := network.NetworkGroupRunner()
			networkProcess = ifrit.Invoke(networkRunner)
			Eventually(networkProcess.Ready(), network.EventuallyTimeout).Should(BeClosed())
		})

		// This tests:
		//
		// 1. channel creation with raft orderer,
		// 2. all the nodes on three-node raft cluster are in sync wrt blocks,
		// 3. raft orderer processes type A config updates and delivers the
		//    config blocks to the peers.
		It("executes an etcdraft network with 2 orgs and three orderer nodes", func() {
			orderer1 := network.Orderer("orderer1")
			orderer2 := network.Orderer("orderer2")
			orderer3 := network.Orderer("orderer3")
			peer := network.Peer("Org1", "peer0")
			blockFile1 := filepath.Join(testDir, "newest_orderer1_block.pb")
			blockFile2 := filepath.Join(testDir, "newest_orderer2_block.pb")
			blockFile3 := filepath.Join(testDir, "newest_orderer3_block.pb")

			By("Ordering service system channel is ready")
			assertBlockReception(map[string]int{
				"systemchannel": 0,
			}, []*nwo.Orderer{orderer1, orderer2, orderer3}, peer, network)

			fetchLatestBlock := func(targetOrderer *nwo.Orderer, blockFile string) {
				c := commands.ChannelFetch{
					ChannelID:  "testchannel",
					Block:      "newest",
					OutputFile: blockFile,
				}
				if targetOrderer != nil {
					c.Orderer = network.OrdererAddress(targetOrderer, nwo.ListenPort)
				}
				sess, err := network.PeerAdminSession(peer, c)
				Expect(err).NotTo(HaveOccurred())
				Eventually(sess, network.EventuallyTimeout).Should(gexec.Exit(0))
			}

			By("Creating a new channel")
			network.CreateChannel("testchannel", orderer1, peer)

			// the above can work even if the orderer nodes are not in the same Raft
			// cluster; we need to verify all the three orderer nodes are in sync wrt
			// blocks.
			By("Fetching the latest blocks from all the orderer nodes and testing them for equality")
			fetchLatestBlock(orderer1, blockFile1)
			fetchLatestBlock(orderer2, blockFile2)
			fetchLatestBlock(orderer3, blockFile3)
			b1 := nwo.UnmarshalBlockFromFile(blockFile1)
			b2 := nwo.UnmarshalBlockFromFile(blockFile2)
			b3 := nwo.UnmarshalBlockFromFile(blockFile3)
			Expect(protoutil.BlockHeaderBytes(b1.Header)).To(Equal(protoutil.BlockHeaderBytes(b2.Header)))
			Expect(protoutil.BlockHeaderBytes(b2.Header)).To(Equal(protoutil.BlockHeaderBytes(b3.Header)))
		})
	})

	Describe("Invalid Raft config metadata", func() {
		It("refuses to start orderer or rejects config update", func() {
			By("Creating malformed genesis block")
			network = nwo.New(nwo.BasicEtcdRaft(), testDir, client, StartPort(), components)
			network.GenerateConfigTree()
			network.Bootstrap()

			sysProfile := genesisconfig.Load(network.SystemChannel.Profile, network.RootDir)
			Expect(sysProfile.Orderer).NotTo(BeNil())
			sysProfile.Orderer.EtcdRaft.Options.ElectionTick = sysProfile.Orderer.EtcdRaft.Options.HeartbeatTick
			pgen := encoder.New(sysProfile)
			genesisBlock := pgen.GenesisBlockForChannel(network.SystemChannel.Name)
			data, err := proto.Marshal(genesisBlock)
			Expect(err).NotTo(HaveOccurred())
			ioutil.WriteFile(network.OutputBlockPath(network.SystemChannel.Name), data, 0644)

			By("Starting orderer with malformed genesis block")
			ordererRunner := network.OrdererGroupRunner()
			process := ifrit.Invoke(ordererRunner)
			Eventually(process.Wait, network.EventuallyTimeout).Should(Receive()) // orderer process should exit
			network.Cleanup()
			os.RemoveAll(testDir)

			By("Starting orderer with correct genesis block")
			testDir, err = ioutil.TempDir("", "e2e")
			Expect(err).NotTo(HaveOccurred())
			network = nwo.New(nwo.BasicEtcdRaft(), testDir, client, StartPort(), components)
			network.GenerateConfigTree()
			network.Bootstrap()

			orderer := network.Orderer("orderer")
			runner := network.OrdererRunner(orderer)
			process = ifrit.Invoke(runner)
			Eventually(process.Ready, network.EventuallyTimeout).Should(BeClosed())
			defer func() {
				process.Signal(syscall.SIGTERM)
				Eventually(process.Wait(), network.EventuallyTimeout).Should(Receive())
			}()

			By("Waiting for system channel to be ready")
			findLeader([]*ginkgomon.Runner{runner})

			By("Creating malformed channel creation config tx")
			channel := "testchannel"
			sysProfile = genesisconfig.Load(network.SystemChannel.Profile, network.RootDir)
			Expect(sysProfile.Orderer).NotTo(BeNil())
			appProfile := genesisconfig.Load(network.ProfileForChannel(channel), network.RootDir)
			Expect(appProfile).NotTo(BeNil())
			o := *sysProfile.Orderer
			appProfile.Orderer = &o
			appProfile.Orderer.EtcdRaft = proto.Clone(sysProfile.Orderer.EtcdRaft).(*etcdraft.ConfigMetadata)
			appProfile.Orderer.EtcdRaft.Options.HeartbeatTick = appProfile.Orderer.EtcdRaft.Options.ElectionTick
			configtx, err := encoder.MakeChannelCreationTransactionWithSystemChannelContext(channel, nil, appProfile, sysProfile)
			Expect(err).NotTo(HaveOccurred())
			data, err = proto.Marshal(configtx)
			Expect(err).NotTo(HaveOccurred())
			ioutil.WriteFile(network.CreateChannelTxPath(channel), data, 0644)

			By("Submitting malformed channel creation config tx to orderer")
			org1Peer0 := network.Peer("Org1", "peer0")
			org2Peer0 := network.Peer("Org2", "peer0")

			exitCode := network.CreateChannelExitCode(channel, orderer, org1Peer0, org1Peer0, org2Peer0, orderer)
			Expect(exitCode).NotTo(Equal(0))
			Consistently(process.Wait).ShouldNot(Receive()) // malformed tx should not crash orderer
			Expect(runner.Err()).To(gbytes.Say(`invalid new config metdadata: ElectionTick \(10\) must be greater than HeartbeatTick \(10\)`))

			By("Submitting channel config update with illegal value")
			channel = network.SystemChannel.Name
			config := nwo.GetConfig(network, org1Peer0, orderer, channel)
			updatedConfig := proto.Clone(config).(*common.Config)

			consensusTypeConfigValue := updatedConfig.ChannelGroup.Groups["Orderer"].Values["ConsensusType"]
			consensusTypeValue := &protosorderer.ConsensusType{}
			Expect(proto.Unmarshal(consensusTypeConfigValue.Value, consensusTypeValue)).To(Succeed())

			metadata := &etcdraft.ConfigMetadata{}
			Expect(proto.Unmarshal(consensusTypeValue.Metadata, metadata)).To(Succeed())

			metadata.Options.HeartbeatTick = 10
			metadata.Options.ElectionTick = 10

			newMetadata, err := proto.Marshal(metadata)
			Expect(err).NotTo(HaveOccurred())
			consensusTypeValue.Metadata = newMetadata

			updatedConfig.ChannelGroup.Groups["Orderer"].Values["ConsensusType"] = &common.ConfigValue{
				ModPolicy: "Admins",
				Value:     protoutil.MarshalOrPanic(consensusTypeValue),
			}

			sess := nwo.UpdateOrdererConfigSession(network, orderer, channel, config, updatedConfig, org1Peer0, orderer)
			Eventually(sess, network.EventuallyTimeout).Should(gexec.Exit(1))
			Expect(sess.Err).To(gbytes.Say(`invalid new config metdadata: ElectionTick \(10\) must be greater than HeartbeatTick \(10\)`))
		})
	})

	When("a single node cluster is expanded", func() {
		It("is still possible to onboard the new cluster member and then another one with a different TLS root CA", func() {
			launch := func(o *nwo.Orderer) {
				runner := network.OrdererRunner(o)
				ordererRunners = append(ordererRunners, runner)

				process := ifrit.Invoke(runner)
				Eventually(process.Ready(), network.EventuallyTimeout).Should(BeClosed())
				ordererProcesses = append(ordererProcesses, process)
			}

			network = nwo.New(nwo.BasicEtcdRaft(), testDir, client, StartPort(), components)
			network.GenerateConfigTree()
			network.Bootstrap()

			orderer := network.Orderer("orderer")
			peer = network.Peer("Org1", "peer0")

			By("Launching the orderer")
			launch(orderer)

			By("Checking that it elected itself as a leader")
			findLeader(ordererRunners)

			By("Extending the network configuration to add a new orderer")
			orderer2 := &nwo.Orderer{
				Name:         "orderer2",
				Organization: "OrdererOrg",
			}
			ports := nwo.Ports{}
			for _, portName := range nwo.OrdererPortNames() {
				ports[portName] = network.ReservePort()
			}
			network.PortsByOrdererID[orderer2.ID()] = ports
			network.Orderers = append(network.Orderers, orderer2)
			network.GenerateOrdererConfig(orderer2)
			extendNetwork(network)

			secondOrdererCertificatePath := filepath.Join(network.OrdererLocalTLSDir(orderer2), "server.crt")
			secondOrdererCertificate, err := ioutil.ReadFile(secondOrdererCertificatePath)
			Expect(err).NotTo(HaveOccurred())

			By("Adding the second orderer")
			addConsenter(network, peer, orderer, "systemchannel", etcdraft.Consenter{
				ServerTlsCert: secondOrdererCertificate,
				ClientTlsCert: secondOrdererCertificate,
				Host:          "127.0.0.1",
				Port:          uint32(network.OrdererPort(orderer2, nwo.ClusterPort)),
			})

			By("Obtaining the last config block from the orderer")
			// Get the last config block of the system channel
			configBlock := nwo.GetConfigBlock(network, peer, orderer, "systemchannel")
			// Plant it in the file system of orderer2, the new node to be onboarded.
			err = ioutil.WriteFile(filepath.Join(testDir, "systemchannel_block.pb"), protoutil.MarshalOrPanic(configBlock), 0644)
			Expect(err).NotTo(HaveOccurred())

			By("Waiting for the existing orderer to relinquish its leadership")
			Eventually(ordererRunners[0].Err(), network.EventuallyTimeout).Should(gbytes.Say("1 stepped down to follower since quorum is not active"))
			Eventually(ordererRunners[0].Err(), network.EventuallyTimeout).Should(gbytes.Say("No leader is present, cluster size is 2"))
			By("Launching the second orderer")
			launch(orderer2)
			By("Waiting for a leader to be re-elected")
			findLeader(ordererRunners)

			// In the next part of the test we're going to bring up a third node
			// with a different TLS root CA. We're then going to remove the TLS
			// root CA and restart the orderer, to ensure that we can dynamically
			// update TLS root CAs in Raft while membership stays the same.

			By("Creating configuration for a third orderer with a different TLS root CA")
			orderer3 := &nwo.Orderer{
				Name:         "orderer3",
				Organization: "OrdererOrg",
			}
			ports = nwo.Ports{}
			for _, portName := range nwo.OrdererPortNames() {
				ports[portName] = network.ReservePort()
			}
			network.PortsByOrdererID[orderer3.ID()] = ports
			network.Orderers = append(network.Orderers, orderer3)
			network.GenerateOrdererConfig(orderer3)

			tmpDir, err := ioutil.TempDir("", "e2e-etcfraft_reconfig")
			Expect(err).NotTo(HaveOccurred())
			defer os.RemoveAll(tmpDir)

			sess, err := network.Cryptogen(commands.Generate{
				Config: network.CryptoConfigPath(),
				Output: tmpDir,
			})
			Expect(err).NotTo(HaveOccurred())
			Eventually(sess, network.EventuallyTimeout).Should(gexec.Exit(0))

			name := network.Orderers[0].Name
			domain := network.Organization(network.Orderers[0].Organization).Domain
			nameDomain := fmt.Sprintf("%s.%s", name, domain)
			ordererTLSPath := filepath.Join(tmpDir, "ordererOrganizations", domain, "orderers", nameDomain, "tls")

			caCertPath := filepath.Join(tmpDir, "ordererOrganizations", domain, "tlsca", fmt.Sprintf("tlsca.%s-cert.pem", domain))

			caCert, err := ioutil.ReadFile(caCertPath)
			Expect(err).NotTo(HaveOccurred())

			thirdOrdererCertificatePath := filepath.Join(ordererTLSPath, "server.crt")
			thirdOrdererCertificate, err := ioutil.ReadFile(thirdOrdererCertificatePath)
			Expect(err).NotTo(HaveOccurred())

			By("Updating it on the file system")
			err = ioutil.WriteFile(caCertPath, caCert, 0644)
			Expect(err).NotTo(HaveOccurred())
			err = ioutil.WriteFile(thirdOrdererCertificatePath, thirdOrdererCertificate, 0644)
			Expect(err).NotTo(HaveOccurred())

			By("Overwriting the TLS directory of the new orderer")
			for _, fileName := range []string{"server.crt", "server.key", "ca.crt"} {
				dst := filepath.Join(network.OrdererLocalTLSDir(orderer3), fileName)

				data, err := ioutil.ReadFile(filepath.Join(ordererTLSPath, fileName))
				Expect(err).NotTo(HaveOccurred())

				err = ioutil.WriteFile(dst, data, 0644)
				Expect(err).NotTo(HaveOccurred())
			}

			By("Obtaining the last config block from the orderer once more to update the bootstrap file")
			configBlock = nwo.GetConfigBlock(network, peer, orderer, "systemchannel")
			err = ioutil.WriteFile(filepath.Join(testDir, "systemchannel_block.pb"), protoutil.MarshalOrPanic(configBlock), 0644)
			Expect(err).NotTo(HaveOccurred())

			By("Launching orderer3")
			launch(orderer3)

			By("Expanding the TLS root CA certificates")
			nwo.UpdateOrdererMSP(network, peer, orderer, "systemchannel", "OrdererOrg", func(config msp.FabricMSPConfig) msp.FabricMSPConfig {
				config.TlsRootCerts = append(config.TlsRootCerts, caCert)
				return config
			})

			By("Adding orderer3 to the channel")
			addConsenter(network, peer, orderer, "systemchannel", etcdraft.Consenter{
				ServerTlsCert: thirdOrdererCertificate,
				ClientTlsCert: thirdOrdererCertificate,
				Host:          "127.0.0.1",
				Port:          uint32(network.OrdererPort(orderer3, nwo.ClusterPort)),
			})

			By("Waiting for orderer3 to see the leader")
			findLeader([]*ginkgomon.Runner{ordererRunners[2]})

			By("Removing orderer3's TLS root CA certificate")
			nwo.UpdateOrdererMSP(network, peer, orderer, "systemchannel", "OrdererOrg", func(config msp.FabricMSPConfig) msp.FabricMSPConfig {
				config.TlsRootCerts = config.TlsRootCerts[:len(config.TlsRootCerts)-1]
				return config
			})

			By("Killing orderer3")
			o3Proc := ordererProcesses[2]
			o3Proc.Signal(syscall.SIGKILL)
			Eventually(o3Proc.Wait(), network.EventuallyTimeout).Should(Receive(MatchError("exit status 137")))

			By("Restarting orderer3")
			o3Runner := network.OrdererRunner(orderer3)
			ordererRunners[2] = o3Runner
			o3Proc = ifrit.Invoke(o3Runner)
			Eventually(o3Proc.Ready(), network.EventuallyTimeout).Should(BeClosed())
			ordererProcesses[2] = o3Proc

			By("Ensuring TLS handshakes fail with the other orderers")
			for i, oRunner := range ordererRunners {
				if i < 2 {
<<<<<<< HEAD
					Eventually(oRunner.Err(), network.EventuallyTimeout).Should(gbytes.Say("TLS handshake failed with error tls: client didn't provide a certificate"))
=======
					Eventually(oRunner.Err(), network.EventuallyTimeout).Should(gbytes.Say("TLS handshake failed with error tls: failed to verify client certificate"))
>>>>>>> 30349761
					continue
				}
				Eventually(oRunner.Err(), network.EventuallyTimeout).Should(gbytes.Say("TLS handshake failed with error remote error: tls: bad certificate"))
				Eventually(oRunner.Err(), network.EventuallyTimeout).Should(gbytes.Say("Suspecting our own eviction from the channel"))
			}

			By("Attemping to add a consenter with invalid certs")
			// create new certs that are not in the channel config
			ca, err := tlsgen.NewCA()
			Expect(err).NotTo(HaveOccurred())
			client, err := ca.NewClientCertKeyPair()
			Expect(err).NotTo(HaveOccurred())

			current, updated := consenterAdder(
				network,
				peer,
				orderer,
				"systemchannel",
				etcdraft.Consenter{
					ServerTlsCert: client.Cert,
					ClientTlsCert: client.Cert,
					Host:          "127.0.0.1",
					Port:          uint32(network.OrdererPort(orderer3, nwo.ListenPort)),
				},
			)
			sess = nwo.UpdateOrdererConfigSession(network, orderer, network.SystemChannel.Name, current, updated, peer, orderer)
			Eventually(sess, network.EventuallyTimeout).Should(gexec.Exit(1))
			Expect(sess.Err).To(gbytes.Say(fmt.Sprintf("BAD_REQUEST -- error applying config update to existing channel 'systemchannel': consensus metadata update for channel config update is invalid: verifying tls client cert with serial number %d: x509: certificate signed by unknown authority", client.TLSCert.SerialNumber)))
		})
	})

	When("the orderer certificates are all rotated", func() {
		It("is possible to rotate certificate by adding & removing cert in single config", func() {
			layout := nwo.MultiNodeEtcdRaft()
			network = nwo.New(layout, testDir, client, StartPort(), components)
			network.GenerateConfigTree()
			network.Bootstrap()

			o1, o2, o3 := network.Orderer("orderer1"), network.Orderer("orderer2"), network.Orderer("orderer3")
			orderers := []*nwo.Orderer{o1, o2, o3}
			peer = network.Peer("Org1", "peer0")

			By("Launching the orderers")
			for _, o := range orderers {
				runner := network.OrdererRunner(o)
				ordererRunners = append(ordererRunners, runner)
				process := ifrit.Invoke(runner)
				ordererProcesses = append(ordererProcesses, process)
			}

			for _, ordererProc := range ordererProcesses {
				Eventually(ordererProc.Ready(), network.EventuallyTimeout).Should(BeClosed())
			}

			By("Finding leader")
			leader := findLeader(ordererRunners)
			leaderIndex := leader - 1
			blockSeq := 0

			By("Checking that all orderers are online")
			assertBlockReception(map[string]int{
				"systemchannel": blockSeq,
			}, orderers, peer, network)

			By("Preparing new certificates for the orderer nodes")
			extendNetwork(network)
			certificateRotations := refreshOrdererPEMs(network)

			swap := func(o *nwo.Orderer, certificate []byte, c etcdraft.Consenter) {
				updateEtcdRaftMetadata(network, peer, o, network.SystemChannel.Name, func(metadata *etcdraft.ConfigMetadata) {
					var newConsenters []*etcdraft.Consenter
					for _, consenter := range metadata.Consenters {
						if bytes.Equal(consenter.ClientTlsCert, certificate) || bytes.Equal(consenter.ServerTlsCert, certificate) {
							continue
						}
						newConsenters = append(newConsenters, consenter)
					}
					newConsenters = append(newConsenters, &c)

					metadata.Consenters = newConsenters
				})
				blockSeq++
			}

			rotate := func(target int) {
				// submit a config tx to rotate the cert of an orderer.
				// The orderer being rotated is going to be unavailable
				// eventually, therefore submitter of tx is different
				// from the target, so the configuration can be reliably
				// checked.
				submitter := (target + 1) % 3
				rotation := certificateRotations[target]
				targetOrderer := network.Orderers[target]
				remainder := func() []*nwo.Orderer {
					var ret []*nwo.Orderer
					for i, o := range network.Orderers {
						if i == target {
							continue
						}
						ret = append(ret, o)
					}
					return ret
				}()
				submitterOrderer := network.Orderers[submitter]
				port := network.OrdererPort(targetOrderer, nwo.ClusterPort)

				fmt.Fprintf(GinkgoWriter, "Rotating certificate of orderer node %d\n", target+1)
				swap(submitterOrderer, rotation.oldCert, etcdraft.Consenter{
					ServerTlsCert: rotation.newCert,
					ClientTlsCert: rotation.newCert,
					Host:          "127.0.0.1",
					Port:          uint32(port),
				})

				By("Waiting for all orderers to sync")
				assertBlockReception(map[string]int{
					"systemchannel": blockSeq,
				}, remainder, peer, network)

				By("Waiting for rotated node to be unavailable")
				c := commands.ChannelFetch{
					ChannelID:  network.SystemChannel.Name,
					Block:      "newest",
					OutputFile: "/dev/null",
					Orderer:    network.OrdererAddress(targetOrderer, nwo.ClusterPort),
				}
				Eventually(func() string {
					sess, err := network.OrdererAdminSession(targetOrderer, peer, c)
					Expect(err).NotTo(HaveOccurred())
					Eventually(sess, network.EventuallyTimeout).Should(gexec.Exit())
					if sess.ExitCode() != 0 {
						return fmt.Sprintf("exit code is %d: %s", sess.ExitCode(), string(sess.Err.Contents()))
					}
					sessErr := string(sess.Err.Contents())
					expected := fmt.Sprintf("Received block: %d", blockSeq)
					if strings.Contains(sessErr, expected) {
						return ""
					}
					return sessErr
				}, network.EventuallyTimeout, time.Second).ShouldNot(BeEmpty())

				By("Killing the orderer")
				ordererProcesses[target].Signal(syscall.SIGTERM)
				Eventually(ordererProcesses[target].Wait(), network.EventuallyTimeout).Should(Receive())

				By("Starting the orderer again")
				ordererRunner := network.OrdererRunner(targetOrderer)
				ordererRunners = append(ordererRunners, ordererRunner)
				ordererProcesses[target] = ifrit.Invoke(ordererRunner)
				Eventually(ordererProcesses[target].Ready(), network.EventuallyTimeout).Should(BeClosed())

				By("And waiting for it to stabilize")
				assertBlockReception(map[string]int{
					"systemchannel": blockSeq,
				}, orderers, peer, network)
			}

			By(fmt.Sprintf("Rotating cert on leader %d", leader))
			rotate(leaderIndex)

			By("Rotating certificates of other orderer nodes")
			for i := range certificateRotations {
				if i != leaderIndex {
					rotate(i)
				}
			}
		})

		It("is still possible to onboard new orderers", func() {
			// In this test, we have 3 OSNs and we rotate their TLS certificates one by one,
			// by adding the future certificate to the channel, killing the OSN to make it
			// grab the new certificate, and then removing the old certificate from the channel.

			// After we completely rotate all the certificates, we put the last config block
			// of the system channel into the file system of orderer4, and then launch it,
			// and ensure it onboards and pulls channels testchannel only, and not testchannel2
			// which it is not part of.

			// Consenter i after its certificate is rotated is denoted as consenter i'
			// The blocks of channels contain the following updates:
			//    | system channel height | testchannel  height  | update description
			// ------------------------------------------------------------------------
			// 0  |            2          |         1            | adding consenter 1'
			// 1  |            3          |         2            | removing consenter 1
			// 2  |            4          |         3            | adding consenter 2'
			// 3  |            5          |         4            | removing consenter 2
			// 4  |            6          |         5            | adding consenter 3'
			// 5  |            7          |         6            | removing consenter 3
			// 6  |            8          |         6            | creating channel testchannel2
			// 7  |            9          |         6            | creating channel testchannel3
			// 8  |            10         |         7            | adding consenter 4

			layout := nwo.MultiNodeEtcdRaft()
			layout.Channels = append(layout.Channels, &nwo.Channel{
				Name:    "testchannel2",
				Profile: "TwoOrgsChannel",
			}, &nwo.Channel{
				Name:    "testchannel3",
				Profile: "TwoOrgsChannel",
			})

			network = nwo.New(layout, testDir, client, StartPort(), components)
			network.GenerateConfigTree()
			network.Bootstrap()

			o1, o2, o3 := network.Orderer("orderer1"), network.Orderer("orderer2"), network.Orderer("orderer3")
			orderers := []*nwo.Orderer{o1, o2, o3}
			peer = network.Peer("Org1", "peer0")

			By("Launching the orderers")
			for _, o := range orderers {
				runner := network.OrdererRunner(o)
				ordererRunners = append(ordererRunners, runner)
				process := ifrit.Invoke(runner)
				ordererProcesses = append(ordererProcesses, process)
			}

			for _, ordererProc := range ordererProcesses {
				Eventually(ordererProc.Ready(), network.EventuallyTimeout).Should(BeClosed())
			}

			By("Checking that all orderers are online")
			assertBlockReception(map[string]int{
				"systemchannel": 0,
			}, orderers, peer, network)

			By("Creating a channel and checking that all orderers got the channel creation")
			network.CreateChannel("testchannel", network.Orderers[0], peer)
			assertBlockReception(map[string]int{
				"systemchannel": 1,
				"testchannel":   0,
			}, orderers, peer, network)

			By("Preparing new certificates for the orderer nodes")
			extendNetwork(network)
			certificateRotations := refreshOrdererPEMs(network)

			expectedBlockHeightsPerChannel := []map[string]int{
				{"systemchannel": 2, "testchannel": 1},
				{"systemchannel": 3, "testchannel": 2},
				{"systemchannel": 4, "testchannel": 3},
				{"systemchannel": 5, "testchannel": 4},
				{"systemchannel": 6, "testchannel": 5},
				{"systemchannel": 7, "testchannel": 6},
			}

			for i, rotation := range certificateRotations {
				o := network.Orderers[i]
				port := network.OrdererPort(o, nwo.ClusterPort)

				By(fmt.Sprintf("Adding the future certificate of orderer node %d", i))
				for _, channelName := range []string{"systemchannel", "testchannel"} {
					addConsenter(network, peer, o, channelName, etcdraft.Consenter{
						ServerTlsCert: rotation.newCert,
						ClientTlsCert: rotation.newCert,
						Host:          "127.0.0.1",
						Port:          uint32(port),
					})
				}

				By("Waiting for all orderers to sync")
				assertBlockReception(expectedBlockHeightsPerChannel[i*2], orderers, peer, network)

				By("Killing the orderer")
				ordererProcesses[i].Signal(syscall.SIGTERM)
				Eventually(ordererProcesses[i].Wait(), network.EventuallyTimeout).Should(Receive())

				By("Starting the orderer again")
				ordererRunner := network.OrdererRunner(orderers[i])
				ordererRunners = append(ordererRunners, ordererRunner)
				ordererProcesses[i] = ifrit.Invoke(ordererRunner)
				Eventually(ordererProcesses[i].Ready(), network.EventuallyTimeout).Should(BeClosed())

				By("And waiting for it to stabilize")
				assertBlockReception(expectedBlockHeightsPerChannel[i*2], orderers, peer, network)

				By("Removing the previous certificate of the old orderer")
				for _, channelName := range []string{"systemchannel", "testchannel"} {
					removeConsenter(network, peer, network.Orderers[(i+1)%len(network.Orderers)], channelName, rotation.oldCert)
				}

				By("Waiting for all orderers to sync")
				assertBlockReception(expectedBlockHeightsPerChannel[i*2+1], orderers, peer, network)
			}

			By("Creating testchannel2")
			network.CreateChannel("testchannel2", network.Orderers[0], peer)
			assertBlockReception(map[string]int{
				"systemchannel": 8,
			}, orderers, peer, network)

			By("Creating testchannel3")
			network.CreateChannel("testchannel3", network.Orderers[0], peer)
			assertBlockReception(map[string]int{
				"systemchannel": 9,
			}, orderers, peer, network)

			o4 := &nwo.Orderer{
				Name:         "orderer4",
				Organization: "OrdererOrg",
			}

			By("Configuring orderer4 in the network")
			ports := nwo.Ports{}
			for _, portName := range nwo.OrdererPortNames() {
				ports[portName] = network.ReservePort()
			}
			network.PortsByOrdererID[o4.ID()] = ports

			network.Orderers = append(network.Orderers, o4)
			network.GenerateOrdererConfig(network.Orderer("orderer4"))

			By("Adding orderer4 to the channels")
			orderer4CertificatePath := filepath.Join(network.OrdererLocalTLSDir(o4), "server.crt")
			orderer4Certificate, err := ioutil.ReadFile(orderer4CertificatePath)
			Expect(err).NotTo(HaveOccurred())
			for _, channel := range []string{"systemchannel", "testchannel"} {
				addConsenter(network, peer, o1, channel, etcdraft.Consenter{
					ServerTlsCert: orderer4Certificate,
					ClientTlsCert: orderer4Certificate,
					Host:          "127.0.0.1",
					Port:          uint32(network.OrdererPort(o4, nwo.ClusterPort)),
				})
			}

			By("Ensuring all orderers know about orderer4's addition")
			assertBlockReception(map[string]int{
				"systemchannel": 10,
				"testchannel":   7,
			}, orderers, peer, network)

			By("Broadcasting envelope to testchannel")
			env := CreateBroadcastEnvelope(network, peer, "testchannel", []byte("hello"))
			resp, err := nwo.Broadcast(network, o1, env)
			Expect(err).NotTo(HaveOccurred())
			Expect(resp.Status).To(Equal(common.Status_SUCCESS))

			assertBlockReception(map[string]int{
				"testchannel": 8,
			}, orderers, peer, network)

			By("Corrupting the readers policy of testchannel3")
			revokeReaderAccess(network, "testchannel3", o3, peer)

			// Get the last config block of the system channel
			configBlock := nwo.GetConfigBlock(network, peer, o1, "systemchannel")
			// Plant it in the file system of orderer4, the new node to be onboarded.
			err = ioutil.WriteFile(filepath.Join(testDir, "systemchannel_block.pb"), protoutil.MarshalOrPanic(configBlock), 0644)
			Expect(err).NotTo(HaveOccurred())

			By("Launching orderer4")
			orderers = append(orderers, o4)
			orderer4Runner := network.OrdererRunner(o4)
			ordererRunners = append(ordererRunners, orderer4Runner)
			// Spawn orderer4's process
			o4process := ifrit.Invoke(orderer4Runner)
			Eventually(o4process.Ready(), network.EventuallyTimeout).Should(BeClosed())
			ordererProcesses = append(ordererProcesses, o4process)

			By("And waiting for it to sync with the rest of the orderers")
			assertBlockReception(map[string]int{
				"systemchannel": 10,
				"testchannel":   8,
			}, orderers, peer, network)

			By("Ensuring orderer4 doesn't serve testchannel2 and testchannel3")
			env = CreateBroadcastEnvelope(network, peer, "testchannel2", []byte("hello"))
			resp, err = nwo.Broadcast(network, o4, env)
			Expect(err).NotTo(HaveOccurred())
			Expect(resp.Status).To(Equal(common.Status_SERVICE_UNAVAILABLE))

			env = CreateBroadcastEnvelope(network, peer, "testchannel3", []byte("hello"))
			resp, err = nwo.Broadcast(network, o4, env)
			Expect(err).NotTo(HaveOccurred())
			Expect(resp.Status).To(Equal(common.Status_SERVICE_UNAVAILABLE))

			belongRegex := `\QI do not belong to channel testchannel2 or am forbidden pulling it (not in the channel), skipping chain retrieval\E`
			forbiddenRegex := `\QI do not belong to channel testchannel3 or am forbidden pulling it (forbidden pulling the channel), skipping chain retrieval\E`

			Expect(orderer4Runner.Err()).To(gbytes.Say(belongRegex + "|" + forbiddenRegex))
			Expect(orderer4Runner.Err()).To(gbytes.Say(belongRegex + "|" + forbiddenRegex))

			By("Adding orderer4 to testchannel2")
			addConsenter(network, peer, o1, "testchannel2", etcdraft.Consenter{
				ServerTlsCert: orderer4Certificate,
				ClientTlsCert: orderer4Certificate,
				Host:          "127.0.0.1",
				Port:          uint32(network.OrdererPort(o4, nwo.ClusterPort)),
			})

			By("Waiting for orderer4 and to replicate testchannel2")
			assertBlockReception(map[string]int{
				"testchannel2": 1,
			}, []*nwo.Orderer{o4}, peer, network)

			By("Ensuring orderer4 doesn't have any errors in the logs")
			Consistently(orderer4Runner.Err()).ShouldNot(gbytes.Say("ERRO"))

			By("Submitting a transaction through orderer4")
			env = CreateBroadcastEnvelope(network, peer, "testchannel2", []byte("hello"))
			resp, err = nwo.Broadcast(network, o4, env)
			Expect(err).NotTo(HaveOccurred())
			Expect(resp.Status).To(Equal(common.Status_SUCCESS))

			By("And ensuring it is propagated amongst all orderers")
			assertBlockReception(map[string]int{
				"testchannel2": 2,
			}, orderers, peer, network)
		})
	})

	When("an orderer channel is created with a subset of nodes", func() {
		It("is still possible to onboard a new orderer to the channel", func() {
			network = nwo.New(nwo.MultiNodeEtcdRaft(), testDir, client, StartPort(), components)
			network.Profiles = append(network.Profiles, &nwo.Profile{
				Name:          "myprofile",
				Consortium:    "SampleConsortium",
				Orderers:      []string{"orderer1"},
				Organizations: []string{"Org1"},
			})
			network.Channels = append(network.Channels, &nwo.Channel{
				Name:        "mychannel",
				Profile:     "myprofile",
				BaseProfile: "SampleDevModeEtcdRaft",
			})

			network.GenerateConfigTree()
			network.Bootstrap()

			o1, o2, o3 := network.Orderer("orderer1"), network.Orderer("orderer2"), network.Orderer("orderer3")
			orderers := []*nwo.Orderer{o1, o2, o3}
			peer = network.Peer("Org1", "peer0")

			By("Launching the orderers")
			for _, o := range orderers {
				runner := network.OrdererRunner(o)
				ordererRunners = append(ordererRunners, runner)
				process := ifrit.Invoke(runner)
				ordererProcesses = append(ordererProcesses, process)
			}

			for _, ordererProc := range ordererProcesses {
				Eventually(ordererProc.Ready(), network.EventuallyTimeout).Should(BeClosed())
			}

			By("Waiting for the system channel to be available")
			assertBlockReception(map[string]int{
				"systemchannel": 0,
			}, orderers, peer, network)

			By("Creating a channel with a subset of orderers")
			network.CreateChannel("mychannel", o1, peer, peer, o1)

			By("Waiting for the channel to be available")
			assertBlockReception(map[string]int{
				"mychannel": 0,
			}, []*nwo.Orderer{o1}, peer, network)

			By("Ensuring only orderer1 services the channel")
			ensureEvicted(o2, peer, network, "mychannel")
			ensureEvicted(o3, peer, network, "mychannel")

			By("Adding orderer2 to the channel")
			ordererCertificatePath := filepath.Join(network.OrdererLocalTLSDir(o2), "server.crt")
			ordererCertificate, err := ioutil.ReadFile(ordererCertificatePath)
			Expect(err).NotTo(HaveOccurred())

			addConsenter(network, peer, o1, "mychannel", etcdraft.Consenter{
				ServerTlsCert: ordererCertificate,
				ClientTlsCert: ordererCertificate,
				Host:          "127.0.0.1",
				Port:          uint32(network.OrdererPort(o2, nwo.ClusterPort)),
			})

			By("Waiting for orderer2 to join the channel")
			assertBlockReception(map[string]int{
				"mychannel": 1,
			}, []*nwo.Orderer{o1, o2}, peer, network)

			By("Adding orderer3 to the channel")
			ordererCertificatePath = filepath.Join(network.OrdererLocalTLSDir(o3), "server.crt")
			ordererCertificate, err = ioutil.ReadFile(ordererCertificatePath)
			Expect(err).NotTo(HaveOccurred())
			addConsenter(network, peer, o1, "mychannel", etcdraft.Consenter{
				ServerTlsCert: ordererCertificate,
				ClientTlsCert: ordererCertificate,
				Host:          "127.0.0.1",
				Port:          uint32(network.OrdererPort(o3, nwo.ClusterPort)),
			})

			By("Waiting for orderer3 to join the channel")
			assertBlockReception(map[string]int{
				"mychannel": 2,
			}, orderers, peer, network)
		})
	})

	When("orderer cluster is not healthy", func() {
		var (
			o1, o2 *nwo.Orderer
		)

		BeforeEach(func() {
			network = nwo.New(nwo.MultiNodeEtcdRaft(), testDir, client, StartPort(), components)
			network.GenerateConfigTree()
			network.Bootstrap()

			o1, o2 = network.Orderer("orderer1"), network.Orderer("orderer2")
			orderers := []*nwo.Orderer{o1, o2}
			By("Launching the orderers")
			for _, o := range orderers {
				runner := network.OrdererRunner(o)
				ordererRunners = append(ordererRunners, runner)
				process := ifrit.Invoke(runner)
				ordererProcesses = append(ordererProcesses, process)
			}

			for _, ordererProc := range ordererProcesses {
				Eventually(ordererProc.Ready(), network.EventuallyTimeout).Should(BeClosed())
			}
		})

		AfterEach(func() {
			for _, ordererInstance := range ordererProcesses {
				ordererInstance.Signal(syscall.SIGTERM)
				Eventually(ordererInstance.Wait(), network.EventuallyTimeout).Should(Receive())
			}
		})

		It("refuses to reconfig if it results in quorum loss", func() {
			By("Waiting for them to elect a leader")
			findLeader(ordererRunners)

			extendNetwork(network)
			certificatesOfOrderers := refreshOrdererPEMs(network)

			By("Removing alive node from 2/3 cluster")
			peer := network.Peer("Org1", "peer0")
			current, updated := consenterRemover(network, peer, o2, network.SystemChannel.Name, certificatesOfOrderers[1].oldCert)
			Eventually(func() []byte {
				sess := nwo.UpdateOrdererConfigSession(network, o2, network.SystemChannel.Name, current, updated, peer, o2)
				Eventually(sess, network.EventuallyTimeout).Should(gexec.Exit(1))
				return sess.Err.Contents()
			}, network.EventuallyTimeout).Should(ContainSubstring("2 out of 3 nodes are alive, configuration will result in quorum loss"))

			By("Adding node to 2/3 cluster")
			current, updated = consenterAdder(
				network,
				peer,
				o2,
				network.SystemChannel.Name,
				etcdraft.Consenter{
					ServerTlsCert: certificatesOfOrderers[0].newCert,
					ClientTlsCert: certificatesOfOrderers[0].newCert,
					Host:          "127.0.0.1",
					Port:          uint32(network.OrdererPort(o1, nwo.ListenPort)),
				},
			)
			sess := nwo.UpdateOrdererConfigSession(network, o2, network.SystemChannel.Name, current, updated, peer, o2)
			Eventually(sess, network.EventuallyTimeout).Should(gexec.Exit(1))
			Expect(string(sess.Err.Contents())).To(ContainSubstring("2 out of 3 nodes are alive, configuration will result in quorum loss"))
		})
	})

	When("an orderer node is evicted", func() {
		BeforeEach(func() {
			ordererRunners = nil
			ordererProcesses = nil

			network = nwo.New(nwo.MultiNodeEtcdRaft(), testDir, client, StartPort(), components)
			network.GenerateConfigTree()
			network.Bootstrap()

			o1, o2, o3 := network.Orderer("orderer1"), network.Orderer("orderer2"), network.Orderer("orderer3")
			orderers := []*nwo.Orderer{o1, o2, o3}
			peer = network.Peer("Org1", "peer0")

			By("Launching the orderers")
			for _, o := range orderers {
				runner := network.OrdererRunner(o)
				ordererRunners = append(ordererRunners, runner)
				process := ifrit.Invoke(runner)
				ordererProcesses = append(ordererProcesses, process)
			}

			for _, ordererProc := range ordererProcesses {
				Eventually(ordererProc.Ready(), network.EventuallyTimeout).Should(BeClosed())
			}
		})

		AfterEach(func() {
			for _, ordererInstance := range ordererProcesses {
				ordererInstance.Signal(syscall.SIGTERM)
				Eventually(ordererInstance.Wait(), network.EventuallyTimeout).Should(Receive())
			}
		})

		It("doesn't complain and does it obediently", func() {
			o1, o2, o3 := network.Orderer("orderer1"), network.Orderer("orderer2"), network.Orderer("orderer3")
			orderers := []*nwo.Orderer{o1, o2, o3}

			By("Waiting for them to elect a leader")
			firstEvictedNode := findLeader(ordererRunners) - 1

			By("Removing the leader from 3-node channel")
			server1CertBytes, err := ioutil.ReadFile(filepath.Join(network.OrdererLocalTLSDir(orderers[firstEvictedNode]), "server.crt"))
			Expect(err).To(Not(HaveOccurred()))

			removeConsenter(network, peer, network.Orderers[(firstEvictedNode+1)%3], "systemchannel", server1CertBytes)

			var survivedOrdererRunners []*ginkgomon.Runner
			for i := range orderers {
				if i == firstEvictedNode {
					continue
				}

				survivedOrdererRunners = append(survivedOrdererRunners, ordererRunners[i])
			}

			secondEvictedNode := findLeader(survivedOrdererRunners) - 1

			var surviver int
			for i := range orderers {
				if i != firstEvictedNode && i != secondEvictedNode {
					surviver = i
					break
				}
			}

			const stopMsg = "Raft node stopped channel=systemchannel"
			fmt.Fprintln(GinkgoWriter, "Ensuring the evicted orderer stops rafting on channel systemchannel")
			Eventually(ordererRunners[firstEvictedNode].Err(), network.EventuallyTimeout, time.Second).Should(gbytes.Say(stopMsg))

			By("Ensuring the evicted orderer now doesn't serve clients")
			ensureEvicted(orderers[firstEvictedNode], peer, network, "systemchannel")

			By("Removing the leader from 2-node channel")
			server2CertBytes, err := ioutil.ReadFile(filepath.Join(network.OrdererLocalTLSDir(orderers[secondEvictedNode]), "server.crt"))
			Expect(err).To(Not(HaveOccurred()))

			removeConsenter(network, peer, orderers[surviver], "systemchannel", server2CertBytes)
			findLeader([]*ginkgomon.Runner{ordererRunners[surviver]})

			fmt.Fprintln(GinkgoWriter, "Ensuring the other orderer detect the eviction of the node on channel systemchannel")
			Eventually(ordererRunners[secondEvictedNode].Err(), network.EventuallyTimeout, time.Second).Should(gbytes.Say(stopMsg))

			By("Ensuring the evicted orderer now doesn't serve clients")
			ensureEvicted(orderers[secondEvictedNode], peer, network, "systemchannel")

			By("Re-adding first evicted orderer")
			addConsenter(network, peer, network.Orderers[surviver], "systemchannel", etcdraft.Consenter{
				Host:          "127.0.0.1",
				Port:          uint32(network.OrdererPort(orderers[firstEvictedNode], nwo.ClusterPort)),
				ClientTlsCert: server1CertBytes,
				ServerTlsCert: server1CertBytes,
			})

			By("Ensuring re-added orderer starts serving system channel")
			assertBlockReception(map[string]int{
				"systemchannel": 3,
			}, []*nwo.Orderer{orderers[firstEvictedNode]}, peer, network)

			env := CreateBroadcastEnvelope(network, orderers[secondEvictedNode], network.SystemChannel.Name, []byte("foo"))
			resp, err := nwo.Broadcast(network, orderers[surviver], env)
			Expect(err).NotTo(HaveOccurred())
			Expect(resp.Status).To(Equal(common.Status_SUCCESS))
		})

		It("notices it even if it is down at the time of its eviction", func() {
			o1 := network.Orderer("orderer1")
			o2 := network.Orderer("orderer2")
			o3 := network.Orderer("orderer3")

			orderers := []*nwo.Orderer{o1, o2, o3}

			By("Waiting for them to elect a leader")
			findLeader(ordererRunners)

			By("Creating a channel")
			network.CreateChannel("testchannel", o1, peer)

			assertBlockReception(map[string]int{
				"testchannel":   0,
				"systemchannel": 1,
			}, []*nwo.Orderer{o1, o2, o3}, peer, network)

			By("Killing the orderer")
			ordererProcesses[0].Signal(syscall.SIGTERM)
			Eventually(ordererProcesses[0].Wait(), network.EventuallyTimeout).Should(Receive())

			// We need to wait for stabilization, as we might have killed the leader OSN.
			By("Waiting for the channel to stabilize after killing the orderer")
			assertBlockReception(map[string]int{
				"testchannel":   0,
				"systemchannel": 1,
			}, []*nwo.Orderer{o2, o3}, peer, network)

			By("Removing the first orderer from an application channel")
			extendNetwork(network)
			certificatesOfOrderers := refreshOrdererPEMs(network)
			removeConsenter(network, peer, o2, "testchannel", certificatesOfOrderers[0].oldCert)

			certPath := certificatesOfOrderers[0].dstFile
			keyFile := strings.Replace(certPath, "server.crt", "server.key", -1)
			err := ioutil.WriteFile(certPath, certificatesOfOrderers[0].oldCert, 0644)
			Expect(err).To(Not(HaveOccurred()))
			err = ioutil.WriteFile(keyFile, certificatesOfOrderers[0].oldKey, 0644)
			Expect(err).To(Not(HaveOccurred()))

			By("Starting the orderer again")
			ordererRunner := network.OrdererRunner(orderers[0])
			ordererRunners[0] = ordererRunner
			ordererProcesses[0] = ifrit.Invoke(ordererRunner)
			Eventually(ordererProcesses[0].Ready(), network.EventuallyTimeout).Should(BeClosed())

			By("Ensuring the remaining OSNs reject authentication")
			Eventually(ordererRunners[1].Err(), time.Minute, time.Second).Should(gbytes.Say("certificate extracted from TLS connection isn't authorized"))
			Eventually(ordererRunners[2].Err(), time.Minute, time.Second).Should(gbytes.Say("certificate extracted from TLS connection isn't authorized"))

			By("Ensuring it detects its eviction")
			evictionDetection := gbytes.Say(`Detected our own eviction from the channel in block \[1\] channel=testchannel`)
			Eventually(ordererRunner.Err(), time.Minute, time.Second).Should(evictionDetection)

			By("Ensuring all blocks are pulled up to the block that evicts the OSN")
			Eventually(ordererRunner.Err(), time.Minute, time.Second).Should(gbytes.Say("Periodic check is stopping. channel=testchannel"))
			Eventually(ordererRunner.Err(), time.Minute, time.Second).Should(gbytes.Say("Pulled all blocks up to eviction block. channel=testchannel"))

			By("Killing the evicted orderer")
			ordererProcesses[0].Signal(syscall.SIGTERM)
			Eventually(ordererProcesses[0].Wait(), network.EventuallyTimeout).Should(Receive())

			By("Starting the evicted orderer again")
			ordererRunner = network.OrdererRunner(orderers[0])
			ordererRunners[0] = ordererRunner
			ordererProcesses[0] = ifrit.Invoke(ordererRunner)
			Eventually(ordererProcesses[0].Ready(), network.EventuallyTimeout).Should(BeClosed())

			By("Ensuring the evicted orderer starts up marked the channel is inactive")
			Eventually(ordererRunner.Err(), time.Minute, time.Second).Should(gbytes.Say("Found 1 inactive chains"))

			iDoNotBelong := "I do not belong to channel testchannel or am forbidden pulling it"
			Eventually(ordererRunner.Err(), time.Minute, time.Second).Should(gbytes.Say(iDoNotBelong))

			By("Adding the evicted orderer back to the application channel")
			addConsenter(network, peer, o2, "testchannel", etcdraft.Consenter{
				ServerTlsCert: certificatesOfOrderers[0].oldCert,
				ClientTlsCert: certificatesOfOrderers[0].oldCert,
				Host:          "127.0.0.1",
				Port:          uint32(network.OrdererPort(orderers[0], nwo.ClusterPort)),
			})

			By("Ensuring the re-added orderer joins the Raft cluster")
			findLeader([]*ginkgomon.Runner{ordererRunner})
		})
	})

	When("an orderer node is joined", func() {
		It("isn't influenced by outdated orderers", func() {
			// This test checks that if a lagged is not aware of newly added nodes,
			// among which leader is present, it eventually pulls config block from
			// the orderer it knows, gets the certificates from it and participate
			// in consensus again.
			//
			// Steps:
			// Initial nodes in cluster: <1, 2, 3, 4>
			// - start <1, 2, 3>
			// - add <5, 6, 7>, start <5, 6, 7>
			// - kill <1>
			// - submit a tx, so that Raft index on <1> is behind <5, 6, 7> and <2, 3>
			// - kill <2, 3>
			// - start <1> and <4>. Since <1> is behind <5, 6, 7>, leader is certainly
			//   going to be elected from <5, 6, 7>
			// - assert that even <4> is not aware of leader, it can pull config block
			//   from <1>, and start participating in consensus.

			orderers := make([]*nwo.Orderer, 7)
			ordererRunners = make([]*ginkgomon.Runner, 7)
			ordererProcesses = make([]ifrit.Process, 7)

			for i := range orderers {
				orderers[i] = &nwo.Orderer{
					Name:         fmt.Sprintf("orderer%d", i+1),
					Organization: "OrdererOrg",
				}
			}

			layout := nwo.MultiNodeEtcdRaft()
			layout.Orderers = orderers[:4]
			layout.Profiles[0].Orderers = []string{"orderer1", "orderer2", "orderer3", "orderer4"}

			network = nwo.New(layout, testDir, client, StartPort(), components)
			network.GenerateConfigTree()
			network.Bootstrap()

			peer = network.Peer("Org1", "peer0")

			launch := func(i int) {
				runner := network.OrdererRunner(orderers[i])
				ordererRunners[i] = runner
				process := ifrit.Invoke(runner)
				Eventually(process.Ready(), network.EventuallyTimeout).Should(BeClosed())
				ordererProcesses[i] = process
			}

			By("Launching 3 out of 4 orderers")
			for i := range orderers[:3] {
				launch(i)
			}

			leader := findLeader(ordererRunners[:3])

			By("Checking that all orderers are online")
			assertBlockReception(map[string]int{
				"systemchannel": 0,
			}, orderers[:3], peer, network)

			By("Configuring orderer[5, 6, 7] in the network")
			extendNetwork(network)

			for _, o := range orderers[4:7] {
				ports := nwo.Ports{}
				for _, portName := range nwo.OrdererPortNames() {
					ports[portName] = network.ReservePort()
				}
				network.PortsByOrdererID[o.ID()] = ports

				network.Orderers = append(network.Orderers, o)
				network.GenerateOrdererConfig(o)
			}

			// Backup previous system channel block
			genesisBootBlock, err := ioutil.ReadFile(filepath.Join(testDir, "systemchannel_block.pb"))
			Expect(err).NotTo(HaveOccurred())
			restoreBootBlock := func() {
				err = ioutil.WriteFile(filepath.Join(testDir, "systemchannel_block.pb"), genesisBootBlock, 0644)
				Expect(err).NotTo(HaveOccurred())
			}

			blockSeq := 0 // there's only one block in channel - genesis
			for _, i := range []int{4, 5, 6} {
				By(fmt.Sprintf("Adding orderer%d", i+1))
				ordererCertificatePath := filepath.Join(network.OrdererLocalTLSDir(orderers[i]), "server.crt")
				ordererCertificate, err := ioutil.ReadFile(ordererCertificatePath)
				Expect(err).NotTo(HaveOccurred())

				addConsenter(network, peer, orderers[0], "systemchannel", etcdraft.Consenter{
					ServerTlsCert: ordererCertificate,
					ClientTlsCert: ordererCertificate,
					Host:          "127.0.0.1",
					Port:          uint32(network.OrdererPort(orderers[i], nwo.ClusterPort)),
				})
				blockSeq++

				// Get the last config block of the system channel
				configBlock := nwo.GetConfigBlock(network, peer, orderers[0], "systemchannel")
				// Plant it in the file system of orderer, the new node to be onboarded.
				err = ioutil.WriteFile(filepath.Join(testDir, "systemchannel_block.pb"), protoutil.MarshalOrPanic(configBlock), 0644)
				Expect(err).NotTo(HaveOccurred())

				By(fmt.Sprintf("Launching orderer%d", i+1))
				launch(i)

				By(fmt.Sprintf("Checking that orderer%d has onboarded the network", i+1))
				assertBlockReception(map[string]int{
					"systemchannel": blockSeq,
				}, []*nwo.Orderer{orderers[i]}, peer, network)
			}

			Expect(findLeader(ordererRunners[4:])).To(Equal(leader))

			// Later on, when we start [1, 4, 5, 6, 7], we want to make sure that leader
			// is elected from [5, 6, 7], who are unknown to [4]. So we can assert that
			// [4] suspects its own eviction, pulls block from [1], and join the cluster.
			// Otherwise, if [1] is elected, and all other nodes already knew it, [4] may
			// simply replicate missing blocks with Raft, instead of pulling from others
			// triggered by eviction suspector.

			By("Killing orderer1")
			ordererProcesses[0].Signal(syscall.SIGTERM)
			Eventually(ordererProcesses[0].Wait(), network.EventuallyTimeout).Should(Receive())

			By("Submitting another tx to increment Raft index on alive orderers")
			if leader == 1 {
				// if orderer1 was leader, we should expect a new leader being elected before going forward
				findLeader([]*ginkgomon.Runner{ordererRunners[4]})
			}

			env := CreateBroadcastEnvelope(network, orderers[4], network.SystemChannel.Name, []byte("hello"))
			resp, err := nwo.Broadcast(network, orderers[4], env)
			Expect(err).NotTo(HaveOccurred())
			Expect(resp.Status).To(Equal(common.Status_SUCCESS))
			blockSeq++

			assertBlockReception(map[string]int{
				"systemchannel": blockSeq,
			}, []*nwo.Orderer{orderers[1], orderers[2], orderers[4], orderers[5], orderers[6]}, peer, network) // alive orderers: 2, 3, 5, 6, 7

			By("Killing orderer[2,3]")
			for _, i := range []int{1, 2} {
				ordererProcesses[i].Signal(syscall.SIGTERM)
				Eventually(ordererProcesses[i].Wait(), network.EventuallyTimeout).Should(Receive())
			}

			By("Launching the orderer that was never started")
			restoreBootBlock()
			launch(3)

			By("Launching orderer1")
			launch(0)

			By("Waiting until it suspects its eviction from the channel")
			Eventually(ordererRunners[3].Err(), time.Minute, time.Second).Should(gbytes.Say("Suspecting our own eviction from the channel"))

			By("Making sure 4/7 orderers form quorum and serve request")
			assertBlockReception(map[string]int{
				"systemchannel": blockSeq,
			}, []*nwo.Orderer{orderers[3], orderers[4], orderers[5], orderers[6]}, peer, network) // alive orderers: 4, 5, 6, 7
		})
	})

	It("can create a channel that contains a subset of orderers in system channel", func() {
		config := nwo.BasicEtcdRaft()
		config.Orderers = []*nwo.Orderer{
			{Name: "orderer1", Organization: "OrdererOrg"},
			{Name: "orderer2", Organization: "OrdererOrg"},
			{Name: "orderer3", Organization: "OrdererOrg"},
		}
		config.Profiles = []*nwo.Profile{{
			Name:     "SampleDevModeEtcdRaft",
			Orderers: []string{"orderer1", "orderer2", "orderer3"},
		}, {
			Name:          "ThreeOrdererChannel",
			Consortium:    "SampleConsortium",
			Organizations: []string{"Org1", "Org2"},
			Orderers:      []string{"orderer1", "orderer2", "orderer3"},
		}, {
			Name:          "SingleOrdererChannel",
			Consortium:    "SampleConsortium",
			Organizations: []string{"Org1", "Org2"},
			Orderers:      []string{"orderer1"},
		}}
		config.Channels = []*nwo.Channel{
			{Name: "single-orderer-channel", Profile: "SingleOrdererChannel", BaseProfile: "SampleDevModeEtcdRaft"},
			{Name: "three-orderer-channel", Profile: "ThreeOrdererChannel"},
		}

		network = nwo.New(config, testDir, client, StartPort(), components)
		o1, o2, o3 := network.Orderer("orderer1"), network.Orderer("orderer2"), network.Orderer("orderer3")
		orderers := []*nwo.Orderer{o1, o2, o3}
		peer = network.Peer("Org1", "peer0")

		network.GenerateConfigTree()
		network.Bootstrap()

		By("Launching the orderers")
		for _, o := range orderers {
			runner := network.OrdererRunner(o)
			ordererRunners = append(ordererRunners, runner)
			process := ifrit.Invoke(runner)
			ordererProcesses = append(ordererProcesses, process)
		}

		for _, ordererProc := range ordererProcesses {
			Eventually(ordererProc.Ready(), network.EventuallyTimeout).Should(BeClosed())
		}

		By("Creating an application channel with a subset of orderers in system channel")
		additionalPeer := network.Peer("Org2", "peer0")
		network.CreateChannel("single-orderer-channel", network.Orderers[0], peer, additionalPeer, network.Orderers[0])

		By("Creating another channel via the orderer that is in system channel but not app channel")
		network.CreateChannel("three-orderer-channel", network.Orderers[2], peer)
	})

	It("can add a new orderer organization", func() {
		network = nwo.New(nwo.MultiNodeEtcdRaft(), testDir, client, StartPort(), components)
		o1, o2, o3 := network.Orderer("orderer1"), network.Orderer("orderer2"), network.Orderer("orderer3")
		orderers := []*nwo.Orderer{o1, o2, o3}

		network.GenerateConfigTree()
		network.Bootstrap()

		By("Launching the orderers")
		for _, o := range orderers {
			runner := network.OrdererRunner(o)
			ordererRunners = append(ordererRunners, runner)
			process := ifrit.Invoke(runner)
			ordererProcesses = append(ordererProcesses, process)
		}

		for _, ordererProc := range ordererProcesses {
			Eventually(ordererProc.Ready(), network.EventuallyTimeout).Should(BeClosed())
		}

		By("Waiting for system channel to be ready")
		findLeader(ordererRunners)

		peer := network.Peer("Org1", "peer0")
		channel := "systemchannel"

		config := nwo.GetConfig(network, peer, o1, channel)
		updatedConfig := proto.Clone(config).(*common.Config)

		ordererOrg := updatedConfig.ChannelGroup.Groups["Orderer"].Groups["OrdererOrg"]
		mspConfig := &msp.MSPConfig{}
		proto.Unmarshal(ordererOrg.Values["MSP"].Value, mspConfig)

		fabMSPConfig := &msp.FabricMSPConfig{}
		proto.Unmarshal(mspConfig.Config, fabMSPConfig)

		fabMSPConfig.Name = "OrdererMSP2"

		mspConfig.Config, _ = proto.Marshal(fabMSPConfig)
		updatedConfig.ChannelGroup.Groups["Orderer"].Groups["OrdererMSP2"] = &common.ConfigGroup{
			Values: map[string]*common.ConfigValue{
				"MSP": {
					Value:     protoutil.MarshalOrPanic(mspConfig),
					ModPolicy: "Admins",
				},
			},
			ModPolicy: "Admins",
		}

		nwo.UpdateOrdererConfig(network, o1, channel, config, updatedConfig, peer, o1)
	})
})

func ensureEvicted(evictedOrderer *nwo.Orderer, submitter *nwo.Peer, network *nwo.Network, channel string) {
	c := commands.ChannelFetch{
		ChannelID:  channel,
		Block:      "newest",
		OutputFile: "/dev/null",
		Orderer:    network.OrdererAddress(evictedOrderer, nwo.ListenPort),
	}

	sess, err := network.OrdererAdminSession(evictedOrderer, submitter, c)
	Expect(err).NotTo(HaveOccurred())

	Eventually(sess, network.EventuallyTimeout).Should(gexec.Exit())
	Expect(sess.Err).To(gbytes.Say("SERVICE_UNAVAILABLE"))
}

var extendedCryptoConfig = `---
OrdererOrgs:
- Name: OrdererOrg
  Domain: example.com
  EnableNodeOUs: false
  CA:
    Hostname: ca
  Specs:
  - Hostname: orderer1
    SANS:
    - localhost
    - 127.0.0.1
    - ::1
  - Hostname: orderer1new
    SANS:
    - localhost
    - 127.0.0.1
    - ::1
  - Hostname: orderer2
    SANS:
    - localhost
    - 127.0.0.1
    - ::1
  - Hostname: orderer2new
    SANS:
    - localhost
    - 127.0.0.1
    - ::1
  - Hostname: orderer3
    SANS:
    - localhost
    - 127.0.0.1
    - ::1
  - Hostname: orderer3new
    SANS:
    - localhost
    - 127.0.0.1
    - ::1
  - Hostname: orderer4
    SANS:
    - localhost
    - 127.0.0.1
    - ::1
  - Hostname: orderer5
    SANS:
    - localhost
    - 127.0.0.1
    - ::1
  - Hostname: orderer6
    SANS:
    - localhost
    - 127.0.0.1
    - ::1
  - Hostname: orderer7
    SANS:
    - localhost
    - 127.0.0.1
    - ::1
`

type certificateChange struct {
	srcFile string
	dstFile string
	oldCert []byte
	oldKey  []byte
	newCert []byte
}

// extendNetwork rotates adds an additional orderer
func extendNetwork(n *nwo.Network) {
	// Overwrite the current crypto-config with additional orderers
	cryptoConfigYAML, err := ioutil.TempFile("", "crypto-config.yaml")
	Expect(err).NotTo(HaveOccurred())
	defer os.Remove(cryptoConfigYAML.Name())

	err = ioutil.WriteFile(cryptoConfigYAML.Name(), []byte(extendedCryptoConfig), 0644)
	Expect(err).NotTo(HaveOccurred())

	// Invoke cryptogen extend to add new orderers
	sess, err := n.Cryptogen(commands.Extend{
		Config: cryptoConfigYAML.Name(),
		Input:  n.CryptoPath(),
	})
	Expect(err).NotTo(HaveOccurred())
	Eventually(sess, n.EventuallyTimeout).Should(gexec.Exit(0))
}

// refreshOrdererPEMs rotates all TLS certificates of all nodes,
// and returns the deltas
func refreshOrdererPEMs(n *nwo.Network) []*certificateChange {
	var fileChanges []*certificateChange
	// Populate source to destination files
	err := filepath.Walk(n.CryptoPath(), func(path string, info os.FileInfo, err error) error {
		if !strings.Contains(path, "/tls/") {
			return nil
		}
		if strings.Contains(path, "new") {
			fileChanges = append(fileChanges, &certificateChange{
				srcFile: path,
				dstFile: strings.Replace(path, "new", "", -1),
			})
		}
		return nil
	})
	Expect(err).NotTo(HaveOccurred())

	var serverCertChanges []*certificateChange

	// Overwrite the destination files with the contents of the source files.
	for _, certChange := range fileChanges {
		previousCertBytes, err := ioutil.ReadFile(certChange.dstFile)
		Expect(err).NotTo(HaveOccurred())

		newCertBytes, err := ioutil.ReadFile(certChange.srcFile)
		Expect(err).NotTo(HaveOccurred())

		err = ioutil.WriteFile(certChange.dstFile, newCertBytes, 0644)
		Expect(err).NotTo(HaveOccurred())

		if !strings.Contains(certChange.dstFile, "server.crt") {
			continue
		}

		// Read the previous key file
		previousKeyBytes, err := ioutil.ReadFile(strings.Replace(certChange.dstFile, "server.crt", "server.key", -1))
		Expect(err).NotTo(HaveOccurred())

		serverCertChanges = append(serverCertChanges, certChange)
		certChange.newCert = newCertBytes
		certChange.oldCert = previousCertBytes
		certChange.oldKey = previousKeyBytes
	}
	return serverCertChanges
}

// assertBlockReception asserts that the given orderers have expected heights for the given channel--> height mapping
func assertBlockReception(expectedHeightsPerChannel map[string]int, orderers []*nwo.Orderer, p *nwo.Peer, n *nwo.Network) {
	for channelName, blockSeq := range expectedHeightsPerChannel {
		for _, orderer := range orderers {
			waitForBlockReception(orderer, p, n, channelName, blockSeq)
		}
	}
}

func waitForBlockReception(o *nwo.Orderer, submitter *nwo.Peer, network *nwo.Network, channelName string, blockSeq int) {
	c := commands.ChannelFetch{
		ChannelID:  channelName,
		Block:      "newest",
		OutputFile: "/dev/null",
		Orderer:    network.OrdererAddress(o, nwo.ListenPort),
	}
	Eventually(func() string {
		sess, err := network.OrdererAdminSession(o, submitter, c)
		Expect(err).NotTo(HaveOccurred())
		Eventually(sess, network.EventuallyTimeout).Should(gexec.Exit())
		if sess.ExitCode() != 0 {
			return fmt.Sprintf("exit code is %d: %s", sess.ExitCode(), string(sess.Err.Contents()))
		}
		sessErr := string(sess.Err.Contents())
		expected := fmt.Sprintf("Received block: %d", blockSeq)
		if strings.Contains(sessErr, expected) {
			return ""
		}
		return sessErr
	}, network.EventuallyTimeout, time.Second).Should(BeEmpty())
}

func revokeReaderAccess(network *nwo.Network, channel string, orderer *nwo.Orderer, peer *nwo.Peer) {
	config := nwo.GetConfig(network, peer, orderer, channel)
	updatedConfig := proto.Clone(config).(*common.Config)

	// set the policy
	adminPolicy := protoutil.MarshalOrPanic(&common.ImplicitMetaPolicy{
		SubPolicy: "Admins",
		Rule:      common.ImplicitMetaPolicy_MAJORITY,
	})
	updatedConfig.ChannelGroup.Groups["Orderer"].Policies["Readers"].Policy.Value = adminPolicy
	nwo.UpdateOrdererConfig(network, orderer, channel, config, updatedConfig, peer, orderer)
}

// consenterAdder constructs configs that can be used by `UpdateOrdererConfig`
// to add a consenter.
func consenterAdder(n *nwo.Network, peer *nwo.Peer, orderer *nwo.Orderer, channel string, consenter etcdraft.Consenter) (current, updated *common.Config) {
	config := nwo.GetConfig(n, peer, orderer, channel)
	updatedConfig := proto.Clone(config).(*common.Config)

	consensusTypeConfigValue := updatedConfig.ChannelGroup.Groups["Orderer"].Values["ConsensusType"]
	consensusTypeValue := &protosorderer.ConsensusType{}
	err := proto.Unmarshal(consensusTypeConfigValue.Value, consensusTypeValue)
	Expect(err).NotTo(HaveOccurred())

	metadata := &etcdraft.ConfigMetadata{}
	err = proto.Unmarshal(consensusTypeValue.Metadata, metadata)
	Expect(err).NotTo(HaveOccurred())

	metadata.Consenters = append(metadata.Consenters, &consenter)

	consensusTypeValue.Metadata, err = proto.Marshal(metadata)
	Expect(err).NotTo(HaveOccurred())

	updatedConfig.ChannelGroup.Groups["Orderer"].Values["ConsensusType"] = &common.ConfigValue{
		ModPolicy: "Admins",
		Value:     protoutil.MarshalOrPanic(consensusTypeValue),
	}

	return config, updatedConfig
}

// consenterRemover constructs configs that can be used by
// `UpdateOrdererConfig` to remove a consenter.
func consenterRemover(n *nwo.Network, peer *nwo.Peer, orderer *nwo.Orderer, channel string, certificate []byte) (current, updated *common.Config) {
	config := nwo.GetConfig(n, peer, orderer, channel)
	updatedConfig := proto.Clone(config).(*common.Config)

	consensusTypeConfigValue := updatedConfig.ChannelGroup.Groups["Orderer"].Values["ConsensusType"]
	consensusTypeValue := &protosorderer.ConsensusType{}
	err := proto.Unmarshal(consensusTypeConfigValue.Value, consensusTypeValue)
	Expect(err).NotTo(HaveOccurred())

	metadata := &etcdraft.ConfigMetadata{}
	err = proto.Unmarshal(consensusTypeValue.Metadata, metadata)
	Expect(err).NotTo(HaveOccurred())

	var newConsenters []*etcdraft.Consenter
	for _, consenter := range metadata.Consenters {
		if bytes.Equal(consenter.ClientTlsCert, certificate) || bytes.Equal(consenter.ServerTlsCert, certificate) {
			continue
		}
		newConsenters = append(newConsenters, consenter)
	}

	metadata.Consenters = newConsenters
	consensusTypeValue.Metadata, err = proto.Marshal(metadata)
	Expect(err).NotTo(HaveOccurred())

	updatedConfig.ChannelGroup.Groups["Orderer"].Values["ConsensusType"] = &common.ConfigValue{
		ModPolicy: "Admins",
		Value:     protoutil.MarshalOrPanic(consensusTypeValue),
	}

	return config, updatedConfig
}

// addConsenter adds a new consenter to the given channel.
func addConsenter(n *nwo.Network, peer *nwo.Peer, orderer *nwo.Orderer, channel string, consenter etcdraft.Consenter) {
	updateEtcdRaftMetadata(n, peer, orderer, channel, func(metadata *etcdraft.ConfigMetadata) {
		metadata.Consenters = append(metadata.Consenters, &consenter)
	})
}

// removeConsenter removes a consenter with the given certificate in PEM format
// from the given channel.
func removeConsenter(n *nwo.Network, peer *nwo.Peer, orderer *nwo.Orderer, channel string, certificate []byte) {
	updateEtcdRaftMetadata(n, peer, orderer, channel, func(metadata *etcdraft.ConfigMetadata) {
		var newConsenters []*etcdraft.Consenter
		for _, consenter := range metadata.Consenters {
			if bytes.Equal(consenter.ClientTlsCert, certificate) || bytes.Equal(consenter.ServerTlsCert, certificate) {
				continue
			}
			newConsenters = append(newConsenters, consenter)
		}

		metadata.Consenters = newConsenters
	})
}

// updateEtcdRaftMetadata executes a config update that updates the etcdraft
// metadata according to the given function f.
func updateEtcdRaftMetadata(network *nwo.Network, peer *nwo.Peer, orderer *nwo.Orderer, channel string, f func(md *etcdraft.ConfigMetadata)) {
	nwo.UpdateConsensusMetadata(network, peer, orderer, channel, func(originalMetadata []byte) []byte {
		metadata := &etcdraft.ConfigMetadata{}
		err := proto.Unmarshal(originalMetadata, metadata)
		Expect(err).NotTo(HaveOccurred())

		f(metadata)

		newMetadata, err := proto.Marshal(metadata)
		Expect(err).NotTo(HaveOccurred())
		return newMetadata
	})
}<|MERGE_RESOLUTION|>--- conflicted
+++ resolved
@@ -406,11 +406,7 @@
 			By("Ensuring TLS handshakes fail with the other orderers")
 			for i, oRunner := range ordererRunners {
 				if i < 2 {
-<<<<<<< HEAD
-					Eventually(oRunner.Err(), network.EventuallyTimeout).Should(gbytes.Say("TLS handshake failed with error tls: client didn't provide a certificate"))
-=======
 					Eventually(oRunner.Err(), network.EventuallyTimeout).Should(gbytes.Say("TLS handshake failed with error tls: failed to verify client certificate"))
->>>>>>> 30349761
 					continue
 				}
 				Eventually(oRunner.Err(), network.EventuallyTimeout).Should(gbytes.Say("TLS handshake failed with error remote error: tls: bad certificate"))
