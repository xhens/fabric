/*
Copyright IBM Corp. All Rights Reserved.

SPDX-License-Identifier: Apache-2.0
*/

package blkstorage

import (
	"bytes"
	"fmt"
<<<<<<< HEAD
	"hash"
=======
>>>>>>> 653e4fda
	"path"
	"unicode/utf8"

	"github.com/golang/protobuf/proto"
	"github.com/hyperledger/fabric-protos-go/common"
	"github.com/hyperledger/fabric-protos-go/peer"
	"github.com/hyperledger/fabric/common/ledger/snapshot"
	"github.com/hyperledger/fabric/common/ledger/util"
	"github.com/hyperledger/fabric/common/ledger/util/leveldbhelper"
	"github.com/hyperledger/fabric/internal/pkg/txflags"
	"github.com/pkg/errors"
)

const (
	blockNumIdxKeyPrefix        = 'n'
	blockHashIdxKeyPrefix       = 'h'
	txIDIdxKeyPrefix            = 't'
	blockNumTranNumIdxKeyPrefix = 'a'
	indexCheckpointKeyStr       = "indexCheckpointKey"

	snapshotFileFormat       = byte(1)
	snapshotDataFileName     = "txids.data"
	snapshotMetadataFileName = "txids.metadata"
)

var indexCheckpointKey = []byte(indexCheckpointKeyStr)
var errIndexEmpty = errors.New("NoBlockIndexed")

type blockIdxInfo struct {
	blockNum  uint64
	blockHash []byte
	flp       *fileLocPointer
	txOffsets []*txindexInfo
	metadata  *common.BlockMetadata
}

type blockIndex struct {
	indexItemsMap map[IndexableAttr]bool
	db            *leveldbhelper.DBHandle
}

func newBlockIndex(indexConfig *IndexConfig, db *leveldbhelper.DBHandle) (*blockIndex, error) {
	indexItems := indexConfig.AttrsToIndex
	logger.Debugf("newBlockIndex() - indexItems:[%s]", indexItems)
	indexItemsMap := make(map[IndexableAttr]bool)
	for _, indexItem := range indexItems {
		indexItemsMap[indexItem] = true
	}
	return &blockIndex{indexItemsMap, db}, nil
}

func (index *blockIndex) getLastBlockIndexed() (uint64, error) {
	var blockNumBytes []byte
	var err error
	if blockNumBytes, err = index.db.Get(indexCheckpointKey); err != nil {
		return 0, err
	}
	if blockNumBytes == nil {
		return 0, errIndexEmpty
	}
	return decodeBlockNum(blockNumBytes), nil
}

func (index *blockIndex) indexBlock(blockIdxInfo *blockIdxInfo) error {
	// do not index anything
	if len(index.indexItemsMap) == 0 {
		logger.Debug("Not indexing block... as nothing to index")
		return nil
	}
	logger.Debugf("Indexing block [%s]", blockIdxInfo)
	flp := blockIdxInfo.flp
	txOffsets := blockIdxInfo.txOffsets
	blkNum := blockIdxInfo.blockNum
	blkHash := blockIdxInfo.blockHash
	txsfltr := txflags.ValidationFlags(blockIdxInfo.metadata.Metadata[common.BlockMetadataIndex_TRANSACTIONS_FILTER])
	batch := leveldbhelper.NewUpdateBatch()
	flpBytes, err := flp.marshal()
	if err != nil {
		return err
	}

	//Index1
	if index.isAttributeIndexed(IndexableAttrBlockHash) {
		batch.Put(constructBlockHashKey(blkHash), flpBytes)
	}

	//Index2
	if index.isAttributeIndexed(IndexableAttrBlockNum) {
		batch.Put(constructBlockNumKey(blkNum), flpBytes)
	}

	//Index3 Used to find a transaction by its transaction id
	if index.isAttributeIndexed(IndexableAttrTxID) {
		for i, txoffset := range txOffsets {
			txFlp := newFileLocationPointer(flp.fileSuffixNum, flp.offset, txoffset.loc)
			logger.Debugf("Adding txLoc [%s] for tx ID: [%s] to txid-index", txFlp, txoffset.txID)
			txFlpBytes, marshalErr := txFlp.marshal()
			if marshalErr != nil {
				return marshalErr
			}

			indexVal := &TxIDIndexValue{
				BlkLocation:      flpBytes,
				TxLocation:       txFlpBytes,
				TxValidationCode: int32(txsfltr.Flag(i)),
			}
			indexValBytes, err := proto.Marshal(indexVal)
			if err != nil {
				return errors.Wrap(err, "unexpected error while marshaling TxIDIndexValProto message")
			}
			batch.Put(
				constructTxIDKey(txoffset.txID, blkNum, uint64(i)),
				indexValBytes,
			)
		}
	}

	//Index4 - Store BlockNumTranNum will be used to query history data
	if index.isAttributeIndexed(IndexableAttrBlockNumTranNum) {
		for i, txoffset := range txOffsets {
			txFlp := newFileLocationPointer(flp.fileSuffixNum, flp.offset, txoffset.loc)
			logger.Debugf("Adding txLoc [%s] for tx number:[%d] ID: [%s] to blockNumTranNum index", txFlp, i, txoffset.txID)
			txFlpBytes, marshalErr := txFlp.marshal()
			if marshalErr != nil {
				return marshalErr
			}
			batch.Put(constructBlockNumTranNumKey(blkNum, uint64(i)), txFlpBytes)
		}
	}

	batch.Put(indexCheckpointKey, encodeBlockNum(blockIdxInfo.blockNum))
	// Setting snyc to true as a precaution, false may be an ok optimization after further testing.
	if err := index.db.WriteBatch(batch, true); err != nil {
		return err
	}
	return nil
}

func (index *blockIndex) isAttributeIndexed(attribute IndexableAttr) bool {
	_, ok := index.indexItemsMap[attribute]
	return ok
}

func (index *blockIndex) getBlockLocByHash(blockHash []byte) (*fileLocPointer, error) {
	if !index.isAttributeIndexed(IndexableAttrBlockHash) {
		return nil, ErrAttrNotIndexed
	}
	b, err := index.db.Get(constructBlockHashKey(blockHash))
	if err != nil {
		return nil, err
	}
	if b == nil {
		return nil, ErrNotFoundInIndex
	}
	blkLoc := &fileLocPointer{}
	blkLoc.unmarshal(b)
	return blkLoc, nil
}

func (index *blockIndex) getBlockLocByBlockNum(blockNum uint64) (*fileLocPointer, error) {
	if !index.isAttributeIndexed(IndexableAttrBlockNum) {
		return nil, ErrAttrNotIndexed
	}
	b, err := index.db.Get(constructBlockNumKey(blockNum))
	if err != nil {
		return nil, err
	}
	if b == nil {
		return nil, ErrNotFoundInIndex
	}
	blkLoc := &fileLocPointer{}
	blkLoc.unmarshal(b)
	return blkLoc, nil
}

func (index *blockIndex) getTxLoc(txID string) (*fileLocPointer, error) {
	v, err := index.getTxIDVal(txID)
	if err != nil {
		return nil, err
	}
	txFLP := &fileLocPointer{}
	if err = txFLP.unmarshal(v.TxLocation); err != nil {
		return nil, err
	}
	return txFLP, nil
}

func (index *blockIndex) getBlockLocByTxID(txID string) (*fileLocPointer, error) {
	v, err := index.getTxIDVal(txID)
	if err != nil {
		return nil, err
	}
	blkFLP := &fileLocPointer{}
	if err = blkFLP.unmarshal(v.BlkLocation); err != nil {
		return nil, err
	}
	return blkFLP, nil
}

func (index *blockIndex) getTxValidationCodeByTxID(txID string) (peer.TxValidationCode, error) {
	v, err := index.getTxIDVal(txID)
	if err != nil {
		return peer.TxValidationCode(-1), err
	}
	return peer.TxValidationCode(v.TxValidationCode), nil
}

func (index *blockIndex) getTxIDVal(txID string) (*TxIDIndexValue, error) {
	if !index.isAttributeIndexed(IndexableAttrTxID) {
		return nil, ErrAttrNotIndexed
	}
	rangeScan := constructTxIDRangeScan(txID)
	itr := index.db.GetIterator(rangeScan.startKey, rangeScan.stopKey)
	defer itr.Release()

	present := itr.Next()
	if err := itr.Error(); err != nil {
		return nil, errors.Wrapf(err, "error while trying to retrieve transaction info by TXID [%s]", txID)
	}
	if !present {
		return nil, ErrNotFoundInIndex
	}
	valBytes := itr.Value()
	val := &TxIDIndexValue{}
	if err := proto.Unmarshal(valBytes, val); err != nil {
		return nil, errors.Wrapf(err, "unexpected error while unmarshaling bytes [%#v] into TxIDIndexValProto", valBytes)
	}
	return val, nil
}

func (index *blockIndex) getTXLocByBlockNumTranNum(blockNum uint64, tranNum uint64) (*fileLocPointer, error) {
	if !index.isAttributeIndexed(IndexableAttrBlockNumTranNum) {
		return nil, ErrAttrNotIndexed
	}
	b, err := index.db.Get(constructBlockNumTranNumKey(blockNum, tranNum))
	if err != nil {
		return nil, err
	}
	if b == nil {
		return nil, ErrNotFoundInIndex
	}
	txFLP := &fileLocPointer{}
	txFLP.unmarshal(b)
	return txFLP, nil
}

<<<<<<< HEAD
func (index *blockIndex) exportUniqueTxIDs(dir string, hasher hash.Hash) (map[string][]byte, error) {
=======
func (index *blockIndex) exportUniqueTxIDs(dir string, newHashFunc snapshot.NewHashFunc) (map[string][]byte, error) {
>>>>>>> 653e4fda
	if !index.isAttributeIndexed(IndexableAttrTxID) {
		return nil, ErrAttrNotIndexed
	}

	// create the data file
<<<<<<< HEAD
	dataFile, err := snapshot.CreateFile(path.Join(dir, snapshotDataFileName), snapshotFileFormat, hasher)
=======
	dataFile, err := snapshot.CreateFile(path.Join(dir, snapshotDataFileName), snapshotFileFormat, newHashFunc)
>>>>>>> 653e4fda
	if err != nil {
		return nil, err
	}
	defer dataFile.Close()

	dbItr := index.db.GetIterator([]byte{txIDIdxKeyPrefix}, []byte{txIDIdxKeyPrefix + 1})
	defer dbItr.Release()
	if err := dbItr.Error(); err != nil {
		return nil, errors.Wrap(err, "internal leveldb error while obtaining db iterator")
	}

	var previousTxID string
	var numTxIDs uint64 = 0
	for dbItr.Next() {
		if err := dbItr.Error(); err != nil {
			return nil, errors.Wrap(err, "internal leveldb error while iterating for txids")
		}
		txID, err := retrieveTxID(dbItr.Key())
		if err != nil {
			return nil, err
		}
		// duplicate TxID may be present in the index
		if previousTxID == txID {
			continue
		}
		previousTxID = txID
		if err := dataFile.EncodeString(txID); err != nil {
			return nil, err
		}
		numTxIDs++
	}

	dataHash, err := dataFile.Done()
	if err != nil {
		return nil, err
	}

	// create the metadata file
<<<<<<< HEAD
	hasher.Reset()
	metadataFile, err := snapshot.CreateFile(path.Join(dir, snapshotMetadataFileName), snapshotFileFormat, hasher)
=======
	metadataFile, err := snapshot.CreateFile(path.Join(dir, snapshotMetadataFileName), snapshotFileFormat, newHashFunc)
>>>>>>> 653e4fda
	if err != nil {
		return nil, err
	}
	defer metadataFile.Close()

	if err = metadataFile.EncodeUVarint(numTxIDs); err != nil {
		return nil, err
	}
	metadataHash, err := metadataFile.Done()

	return map[string][]byte{
		snapshotDataFileName:     dataHash,
		snapshotMetadataFileName: metadataHash,
	}, nil
}

func constructBlockNumKey(blockNum uint64) []byte {
	blkNumBytes := util.EncodeOrderPreservingVarUint64(blockNum)
	return append([]byte{blockNumIdxKeyPrefix}, blkNumBytes...)
}

func constructBlockHashKey(blockHash []byte) []byte {
	return append([]byte{blockHashIdxKeyPrefix}, blockHash...)
}

func constructTxIDKey(txID string, blkNum, txNum uint64) []byte {
	k := append(
		[]byte{txIDIdxKeyPrefix},
		util.EncodeOrderPreservingVarUint64(uint64(len(txID)))...,
	)
	k = append(k, txID...)
	k = append(k, util.EncodeOrderPreservingVarUint64(blkNum)...)
	return append(k, util.EncodeOrderPreservingVarUint64(txNum)...)
}

// retrieveTxID takes input an encoded txid key of the format `prefix:len(TxID):TxID:BlkNum:TxNum`
// and returns the TxID from this
func retrieveTxID(encodedTxIDKey []byte) (string, error) {
	if len(encodedTxIDKey) == 0 {
		return "", errors.New("invalid txIDKey - zero-length slice")
	}
	if encodedTxIDKey[0] != txIDIdxKeyPrefix {
		return "", errors.Errorf("invalid txIDKey {%x} - unexpected prefix", encodedTxIDKey)
	}
	remainingBytes := encodedTxIDKey[utf8.RuneLen(txIDIdxKeyPrefix):]

	txIDLen, n, err := util.DecodeOrderPreservingVarUint64(remainingBytes)
	if err != nil {
		return "", errors.WithMessagef(err, "invalid txIDKey {%x}", encodedTxIDKey)
	}
	remainingBytes = remainingBytes[n:]
	if len(remainingBytes) <= int(txIDLen) {
		return "", errors.Errorf("invalid txIDKey {%x}, fewer bytes present", encodedTxIDKey)
	}
	return string(remainingBytes[:int(txIDLen)]), nil
}

type rangeScan struct {
	startKey []byte
	stopKey  []byte
}

func constructTxIDRangeScan(txID string) *rangeScan {
	sk := append(
		[]byte{txIDIdxKeyPrefix},
		util.EncodeOrderPreservingVarUint64(uint64(len(txID)))...,
	)
	sk = append(sk, txID...)
	return &rangeScan{
		startKey: sk,
		stopKey:  append(sk, 0xff),
	}
}

func constructBlockNumTranNumKey(blockNum uint64, txNum uint64) []byte {
	blkNumBytes := util.EncodeOrderPreservingVarUint64(blockNum)
	tranNumBytes := util.EncodeOrderPreservingVarUint64(txNum)
	key := append(blkNumBytes, tranNumBytes...)
	return append([]byte{blockNumTranNumIdxKeyPrefix}, key...)
}

func encodeBlockNum(blockNum uint64) []byte {
	return proto.EncodeVarint(blockNum)
}

func decodeBlockNum(blockNumBytes []byte) uint64 {
	blockNum, _ := proto.DecodeVarint(blockNumBytes)
	return blockNum
}

type locPointer struct {
	offset      int
	bytesLength int
}

func (lp *locPointer) String() string {
	return fmt.Sprintf("offset=%d, bytesLength=%d",
		lp.offset, lp.bytesLength)
}

// fileLocPointer
type fileLocPointer struct {
	fileSuffixNum int
	locPointer
}

func newFileLocationPointer(fileSuffixNum int, beginningOffset int, relativeLP *locPointer) *fileLocPointer {
	flp := &fileLocPointer{fileSuffixNum: fileSuffixNum}
	flp.offset = beginningOffset + relativeLP.offset
	flp.bytesLength = relativeLP.bytesLength
	return flp
}

func (flp *fileLocPointer) marshal() ([]byte, error) {
	buffer := proto.NewBuffer([]byte{})
	e := buffer.EncodeVarint(uint64(flp.fileSuffixNum))
	if e != nil {
		return nil, errors.Wrapf(e, "unexpected error while marshaling fileLocPointer [%s]", flp)
	}
	e = buffer.EncodeVarint(uint64(flp.offset))
	if e != nil {
		return nil, errors.Wrapf(e, "unexpected error while marshaling fileLocPointer [%s]", flp)
	}
	e = buffer.EncodeVarint(uint64(flp.bytesLength))
	if e != nil {
		return nil, errors.Wrapf(e, "unexpected error while marshaling fileLocPointer [%s]", flp)
	}
	return buffer.Bytes(), nil
}

func (flp *fileLocPointer) unmarshal(b []byte) error {
	buffer := proto.NewBuffer(b)
	i, e := buffer.DecodeVarint()
	if e != nil {
		return errors.Wrapf(e, "unexpected error while unmarshaling bytes [%#v] into fileLocPointer", b)
	}
	flp.fileSuffixNum = int(i)

	i, e = buffer.DecodeVarint()
	if e != nil {
		return errors.Wrapf(e, "unexpected error while unmarshaling bytes [%#v] into fileLocPointer", b)
	}
	flp.offset = int(i)
	i, e = buffer.DecodeVarint()
	if e != nil {
		return errors.Wrapf(e, "unexpected error while unmarshaling bytes [%#v] into fileLocPointer", b)
	}
	flp.bytesLength = int(i)
	return nil
}

func (flp *fileLocPointer) String() string {
	return fmt.Sprintf("fileSuffixNum=%d, %s", flp.fileSuffixNum, flp.locPointer.String())
}

func (blockIdxInfo *blockIdxInfo) String() string {
	var buffer bytes.Buffer
	for _, txOffset := range blockIdxInfo.txOffsets {
		buffer.WriteString("txId=")
		buffer.WriteString(txOffset.txID)
		buffer.WriteString(" locPointer=")
		buffer.WriteString(txOffset.loc.String())
		buffer.WriteString("\n")
	}
	txOffsetsString := buffer.String()

	return fmt.Sprintf("blockNum=%d, blockHash=%#v txOffsets=\n%s", blockIdxInfo.blockNum, blockIdxInfo.blockHash, txOffsetsString)
}<|MERGE_RESOLUTION|>--- conflicted
+++ resolved
@@ -9,10 +9,6 @@
 import (
 	"bytes"
 	"fmt"
-<<<<<<< HEAD
-	"hash"
-=======
->>>>>>> 653e4fda
 	"path"
 	"unicode/utf8"
 
@@ -259,21 +255,13 @@
 	return txFLP, nil
 }
 
-<<<<<<< HEAD
-func (index *blockIndex) exportUniqueTxIDs(dir string, hasher hash.Hash) (map[string][]byte, error) {
-=======
 func (index *blockIndex) exportUniqueTxIDs(dir string, newHashFunc snapshot.NewHashFunc) (map[string][]byte, error) {
->>>>>>> 653e4fda
 	if !index.isAttributeIndexed(IndexableAttrTxID) {
 		return nil, ErrAttrNotIndexed
 	}
 
 	// create the data file
-<<<<<<< HEAD
-	dataFile, err := snapshot.CreateFile(path.Join(dir, snapshotDataFileName), snapshotFileFormat, hasher)
-=======
 	dataFile, err := snapshot.CreateFile(path.Join(dir, snapshotDataFileName), snapshotFileFormat, newHashFunc)
->>>>>>> 653e4fda
 	if err != nil {
 		return nil, err
 	}
@@ -312,12 +300,7 @@
 	}
 
 	// create the metadata file
-<<<<<<< HEAD
-	hasher.Reset()
-	metadataFile, err := snapshot.CreateFile(path.Join(dir, snapshotMetadataFileName), snapshotFileFormat, hasher)
-=======
 	metadataFile, err := snapshot.CreateFile(path.Join(dir, snapshotMetadataFileName), snapshotFileFormat, newHashFunc)
->>>>>>> 653e4fda
 	if err != nil {
 		return nil, err
 	}
