/*
Copyright IBM Corp. All Rights Reserved.

SPDX-License-Identifier: Apache-2.0
*/

package confighistory

import (
	"fmt"
<<<<<<< HEAD
	"hash"
=======
>>>>>>> 653e4fda
	"path"

	"github.com/golang/protobuf/proto"
	"github.com/hyperledger/fabric-protos-go/common"
	"github.com/hyperledger/fabric-protos-go/ledger/rwset/kvrwset"
	"github.com/hyperledger/fabric-protos-go/peer"
	"github.com/hyperledger/fabric/common/flogging"
	"github.com/hyperledger/fabric/common/ledger/snapshot"
	"github.com/hyperledger/fabric/core/ledger"
	"github.com/pkg/errors"
)

var logger = flogging.MustGetLogger("confighistory")

const (
	collectionConfigNamespace = "lscc" // lscc namespace was introduced in version 1.2 and we continue to use this in order to be compatible with existing data
	snapshotFileFormat        = byte(1)
	snapshotDataFileName      = "confighistory.data"
	snapshotMetadataFileName  = "confighistory.metadata"
)

// Mgr should be registered as a state listener. The state listener builds the history and retriever helps in querying the history
type Mgr interface {
	ledger.StateListener
	GetRetriever(ledgerID string, ledgerInfoRetriever LedgerInfoRetriever) *Retriever
	Close()
}

type mgr struct {
	ccInfoProvider ledger.DeployedChaincodeInfoProvider
	dbProvider     *dbProvider
}

// NewMgr constructs an instance that implements interface `Mgr`
func NewMgr(dbPath string, ccInfoProvider ledger.DeployedChaincodeInfoProvider) (Mgr, error) {
	p, err := newDBProvider(dbPath)
	if err != nil {
		return nil, err
	}
	return &mgr{ccInfoProvider, p}, nil
}

// Name returns the name of the listener
func (m *mgr) Name() string {
	return "collection configuration history listener"
}

func (m *mgr) Initialize(ledgerID string, qe ledger.SimpleQueryExecutor) error {
	// Noop
	return nil
}

// InterestedInNamespaces implements function from the interface ledger.StateListener
func (m *mgr) InterestedInNamespaces() []string {
	return m.ccInfoProvider.Namespaces()
}

// StateCommitDone implements function from the interface ledger.StateListener
func (m *mgr) StateCommitDone(ledgerID string) {
	// Noop
}

// HandleStateUpdates implements function from the interface ledger.StateListener
// In this implementation, the latest collection config package is retrieved via
// ledger.DeployedChaincodeInfoProvider and is persisted as a separate entry in a separate db.
// The composite key for the entry is a tuple of <blockNum, namespace, key>
func (m *mgr) HandleStateUpdates(trigger *ledger.StateUpdateTrigger) error {
	updatedCCs, err := m.ccInfoProvider.UpdatedChaincodes(extractPublicUpdates(trigger.StateUpdates))
	if err != nil {
		return err
	}
	// updated chaincodes can be empty if the invocation to this function is triggered
	// because of state updates that contains only chaincode approval transaction output
	if len(updatedCCs) == 0 {
		return nil
	}
	updatedCollConfigs := map[string]*peer.CollectionConfigPackage{}
	for _, cc := range updatedCCs {
		ccInfo, err := m.ccInfoProvider.ChaincodeInfo(trigger.LedgerID, cc.Name, trigger.PostCommitQueryExecutor)
		if err != nil {
			return err
		}

		// DeployedChaincodeInfoProvider implementation in new lifecycle return an empty 'CollectionConfigPackage'
		// (instead of a nil) to indicate the absence of collection config, so check for both conditions
		if ccInfo.ExplicitCollectionConfigPkg == nil || len(ccInfo.ExplicitCollectionConfigPkg.Config) == 0 {
			continue
		}
		updatedCollConfigs[ccInfo.Name] = ccInfo.ExplicitCollectionConfigPkg
	}
	if len(updatedCollConfigs) == 0 {
		return nil
	}
	batch, err := prepareDBBatch(updatedCollConfigs, trigger.CommittingBlockNum)
	if err != nil {
		return err
	}
	dbHandle := m.dbProvider.getDB(trigger.LedgerID)
	return dbHandle.writeBatch(batch, true)
}

// GetRetriever returns an implementation of `ledger.ConfigHistoryRetriever` for the given ledger id.
func (m *mgr) GetRetriever(ledgerID string, ledgerInfoRetriever LedgerInfoRetriever) *Retriever {
	return &Retriever{
		ledgerInfoRetriever:    ledgerInfoRetriever,
		ledgerID:               ledgerID,
		deployedCCInfoProvider: m.ccInfoProvider,
		dbHandle:               m.dbProvider.getDB(ledgerID),
	}
}

// Close implements the function in the interface 'Mgr'
func (m *mgr) Close() {
	m.dbProvider.Close()
}

type Retriever struct {
	ledgerInfoRetriever    LedgerInfoRetriever
	ledgerID               string
	deployedCCInfoProvider ledger.DeployedChaincodeInfoProvider
	dbHandle               *db
}

// MostRecentCollectionConfigBelow implements function from the interface ledger.ConfigHistoryRetriever
func (r *Retriever) MostRecentCollectionConfigBelow(blockNum uint64, chaincodeName string) (*ledger.CollectionConfigInfo, error) {
	compositeKV, err := r.dbHandle.mostRecentEntryBelow(blockNum, collectionConfigNamespace, constructCollectionConfigKey(chaincodeName))
	if err != nil {
		return nil, err
	}
	implicitColls, err := r.getImplicitCollection(chaincodeName)
	if err != nil {
		return nil, err
	}

	return constructCollectionConfigInfo(compositeKV, implicitColls)
}

// CollectionConfigAt implements function from the interface ledger.ConfigHistoryRetriever
func (r *Retriever) CollectionConfigAt(blockNum uint64, chaincodeName string) (*ledger.CollectionConfigInfo, error) {
	info, err := r.ledgerInfoRetriever.GetBlockchainInfo()
	if err != nil {
		return nil, err
	}
	maxCommittedBlockNum := info.Height - 1
	if maxCommittedBlockNum < blockNum {
		return nil, &ledger.ErrCollectionConfigNotYetAvailable{MaxBlockNumCommitted: maxCommittedBlockNum,
			Msg: fmt.Sprintf("The maximum block number committed [%d] is less than the requested block number [%d]", maxCommittedBlockNum, blockNum)}
	}

	compositeKV, err := r.dbHandle.entryAt(blockNum, collectionConfigNamespace, constructCollectionConfigKey(chaincodeName))
	if err != nil {
		return nil, err
	}
	implicitColls, err := r.getImplicitCollection(chaincodeName)
	if err != nil {
		return nil, err
	}
	return constructCollectionConfigInfo(compositeKV, implicitColls)
}

// ExportConfigHistory exports configuration history from the confighistoryDB to
// a file. Currently, we store only one type of configuration in the db, i.e.,
// private data collection configuration.
// We write the full key and value stored in the database as is to the file.
// Though we could decode the key and write a proto message with exact ns, key,
// block number, and collection config, we store the full key and value to avoid
// unnecessary encoding and decoding of proto messages.
// The key format stored in db is "s" + ns + byte(0) + key + "~collection" + byte(0)
// + blockNum. As we store the key as is, we store 13 extra bytes. For a million
// records, it would add only 12 MB overhead. Note that the protobuf also adds some
// extra bytes. Further, the collection config namespace is not expected to have
// millions of entries.
<<<<<<< HEAD
func (r *Retriever) ExportConfigHistory(dir string, hasher hash.Hash) (map[string][]byte, error) {
	dataFileWriter, err := snapshot.CreateFile(path.Join(dir, snapshotDataFileName), snapshotFileFormat, hasher)
=======
func (r *Retriever) ExportConfigHistory(dir string, newHashFunc snapshot.NewHashFunc) (map[string][]byte, error) {
	dataFileWriter, err := snapshot.CreateFile(path.Join(dir, snapshotDataFileName), snapshotFileFormat, newHashFunc)
>>>>>>> 653e4fda
	if err != nil {
		return nil, err
	}
	defer dataFileWriter.Close()

	nsItr := r.dbHandle.getNamespaceIterator(collectionConfigNamespace)
	if err := nsItr.Error(); err != nil {
		return nil, errors.Wrap(err, "internal leveldb error while obtaining db iterator")

	}
	defer nsItr.Release()
	var numCollectionConfigs uint64 = 0
	for nsItr.Next() {
		if err := nsItr.Error(); err != nil {
			return nil, errors.Wrap(err, "internal leveldb error while iterating for collection config history")
		}
		if err := dataFileWriter.EncodeBytes(nsItr.Key()); err != nil {
			return nil, err
		}
		if err := dataFileWriter.EncodeBytes(nsItr.Value()); err != nil {
			return nil, err
		}
		numCollectionConfigs++
	}
	dataHash, err := dataFileWriter.Done()
	if err != nil {
		return nil, err
	}

<<<<<<< HEAD
	hasher.Reset()
	metadataFileWriter, err := snapshot.CreateFile(path.Join(dir, snapshotMetadataFileName), snapshotFileFormat, hasher)
=======
	metadataFileWriter, err := snapshot.CreateFile(path.Join(dir, snapshotMetadataFileName), snapshotFileFormat, newHashFunc)
>>>>>>> 653e4fda
	if err != nil {
		return nil, err
	}
	defer metadataFileWriter.Close()
	if err = metadataFileWriter.EncodeUVarint(numCollectionConfigs); err != nil {
		return nil, err
	}
	metadataHash, err := metadataFileWriter.Done()

	return map[string][]byte{
		snapshotDataFileName:     dataHash,
		snapshotMetadataFileName: metadataHash,
	}, nil
}

func (r *Retriever) getImplicitCollection(chaincodeName string) ([]*peer.StaticCollectionConfig, error) {
	qe, err := r.ledgerInfoRetriever.NewQueryExecutor()
	if err != nil {
		return nil, err
	}
	defer qe.Done()
	return r.deployedCCInfoProvider.ImplicitCollections(r.ledgerID, chaincodeName, qe)
}

func prepareDBBatch(chaincodeCollConfigs map[string]*peer.CollectionConfigPackage, committingBlockNum uint64) (*batch, error) {
	batch := newBatch()
	for ccName, collConfig := range chaincodeCollConfigs {
		key := constructCollectionConfigKey(ccName)
		var configBytes []byte
		var err error
		if configBytes, err = proto.Marshal(collConfig); err != nil {
			return nil, errors.WithStack(err)
		}
		batch.add(collectionConfigNamespace, key, committingBlockNum, configBytes)
	}
	return batch, nil
}

func compositeKVToCollectionConfig(compositeKV *compositeKV) (*ledger.CollectionConfigInfo, error) {
	conf := &peer.CollectionConfigPackage{}
	if err := proto.Unmarshal(compositeKV.value, conf); err != nil {
		return nil, errors.Wrap(err, "error unmarshalling compositeKV to collection config")
	}
	return &ledger.CollectionConfigInfo{
		CollectionConfig:   conf,
		CommittingBlockNum: compositeKV.blockNum,
	}, nil
}

func constructCollectionConfigKey(chaincodeName string) string {
	return chaincodeName + "~collection" // collection config key as in version 1.2 and we continue to use this in order to be compatible with existing data
}

func extractPublicUpdates(stateUpdates ledger.StateUpdates) map[string][]*kvrwset.KVWrite {
	m := map[string][]*kvrwset.KVWrite{}
	for ns, updates := range stateUpdates {
		m[ns] = updates.PublicUpdates
	}
	return m
}

func constructCollectionConfigInfo(
	compositeKV *compositeKV,
	implicitColls []*peer.StaticCollectionConfig,
) (*ledger.CollectionConfigInfo, error) {
	var collConf *ledger.CollectionConfigInfo
	var err error

	if compositeKV == nil && len(implicitColls) == 0 {
		return nil, nil
	}

	collConf = &ledger.CollectionConfigInfo{
		CollectionConfig: &peer.CollectionConfigPackage{},
	}
	if compositeKV != nil {
		if collConf, err = compositeKVToCollectionConfig(compositeKV); err != nil {
			return nil, err
		}
	}

	for _, implicitColl := range implicitColls {
		cc := &peer.CollectionConfig{}
		cc.Payload = &peer.CollectionConfig_StaticCollectionConfig{StaticCollectionConfig: implicitColl}
		collConf.CollectionConfig.Config = append(
			collConf.CollectionConfig.Config,
			cc,
		)
	}
	return collConf, nil
}

// LedgerInfoRetriever retrieves the relevant info from ledger
type LedgerInfoRetriever interface {
	GetBlockchainInfo() (*common.BlockchainInfo, error)
	NewQueryExecutor() (ledger.QueryExecutor, error)
}<|MERGE_RESOLUTION|>--- conflicted
+++ resolved
@@ -8,10 +8,6 @@
 
 import (
 	"fmt"
-<<<<<<< HEAD
-	"hash"
-=======
->>>>>>> 653e4fda
 	"path"
 
 	"github.com/golang/protobuf/proto"
@@ -184,13 +180,8 @@
 // records, it would add only 12 MB overhead. Note that the protobuf also adds some
 // extra bytes. Further, the collection config namespace is not expected to have
 // millions of entries.
-<<<<<<< HEAD
-func (r *Retriever) ExportConfigHistory(dir string, hasher hash.Hash) (map[string][]byte, error) {
-	dataFileWriter, err := snapshot.CreateFile(path.Join(dir, snapshotDataFileName), snapshotFileFormat, hasher)
-=======
 func (r *Retriever) ExportConfigHistory(dir string, newHashFunc snapshot.NewHashFunc) (map[string][]byte, error) {
 	dataFileWriter, err := snapshot.CreateFile(path.Join(dir, snapshotDataFileName), snapshotFileFormat, newHashFunc)
->>>>>>> 653e4fda
 	if err != nil {
 		return nil, err
 	}
@@ -220,12 +211,7 @@
 		return nil, err
 	}
 
-<<<<<<< HEAD
-	hasher.Reset()
-	metadataFileWriter, err := snapshot.CreateFile(path.Join(dir, snapshotMetadataFileName), snapshotFileFormat, hasher)
-=======
 	metadataFileWriter, err := snapshot.CreateFile(path.Join(dir, snapshotMetadataFileName), snapshotFileFormat, newHashFunc)
->>>>>>> 653e4fda
 	if err != nil {
 		return nil, err
 	}
