--- conflicted
+++ resolved
@@ -26,11 +26,7 @@
 	ledgerFSRoot := env.initializer.Config.RootFSPath
 	require.NoError(t, testutil.Unzip("testdata/v20/sample_ledgers/ledgersData.zip", ledgerFSRoot, false))
 
-<<<<<<< HEAD
-	// The UpgradeDBs call is not really needed. It is added to test that dbs are not deleted if someone calls UpgradeDBs agains a 2.0 ledger.
-=======
 	// The UpgradeDBs call is not really needed. It is added to test that dbs are not deleted if someone calls UpgradeDBs against a 2.0 ledger.
->>>>>>> 30349761
 	require.NoError(t, kvledger.UpgradeDBs(env.initializer.Config))
 	rebuildable := rebuildableStatedb | rebuildableBookkeeper | rebuildableConfigHistory | rebuildableHistoryDB | rebuildableBlockIndex
 	env.verifyRebuilablesExist(rebuildable)
