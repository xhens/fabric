/*
Copyright IBM Corp. All Rights Reserved.

SPDX-License-Identifier: Apache-2.0
*/

package statecouchdb

import (
	"encoding/hex"
	fmt "fmt"
	"testing"

	"github.com/hyperledger/fabric/common/metrics/disabled"
	"github.com/hyperledger/fabric/common/util"
	"github.com/stretchr/testify/assert"
)

//Unit test of couch db util functionality
func TestCreateCouchDBConnectionAndDB(t *testing.T) {
	config := testConfig()
	couchDBEnv.startCouchDB(t)
	config.Address = couchDBEnv.couchAddress
	defer couchDBEnv.cleanup(config)
	database := "testcreatecouchdbconnectionanddb"
	//create a new connection
	couchInstance, err := createCouchInstance(config, &disabled.Provider{})
	assert.NoError(t, err, "Error when trying to CreateCouchInstance")

	_, err = createCouchDatabase(couchInstance, database)
	assert.NoError(t, err, "Error when trying to CreateCouchDatabase")

}

//Unit test of couch db util functionality
func TestNotCreateCouchGlobalChangesDB(t *testing.T) {
	config := testConfig()
	couchDBEnv.startCouchDB(t)
	config.Address = couchDBEnv.couchAddress
	defer couchDBEnv.cleanup(config)
	config.CreateGlobalChangesDB = false
	database := "_global_changes"

	//create a new connection
	couchInstance, err := createCouchInstance(config, &disabled.Provider{})
	assert.NoError(t, err, "Error when trying to CreateCouchInstance")

	db := couchDatabase{couchInstance: couchInstance, dbName: database}

	//Retrieve the info for the new database and make sure the name matches
	_, _, errdb := db.getDatabaseInfo()
	assert.NotNil(t, errdb)
}

//Unit test of couch db util functionality
func TestCreateCouchDBSystemDBs(t *testing.T) {
	config := testConfig()
	couchDBEnv.startCouchDB(t)
	config.Address = couchDBEnv.couchAddress
	defer couchDBEnv.cleanup(config)
	config.CreateGlobalChangesDB = true

	//create a new connection
	couchInstance, err := createCouchInstance(config, &disabled.Provider{})

	assert.NoError(t, err, "Error when trying to CreateCouchInstance")

	err = createSystemDatabasesIfNotExist(couchInstance)
	assert.NoError(t, err, "Error when trying to create system databases")

	db := couchDatabase{couchInstance: couchInstance, dbName: "_users"}

	//Retrieve the info for the new database and make sure the name matches
	dbResp, _, errdb := db.getDatabaseInfo()
	assert.NoError(t, errdb, "Error when trying to retrieve _users database information")
	assert.Equal(t, "_users", dbResp.DbName)

	db = couchDatabase{couchInstance: couchInstance, dbName: "_replicator"}

	//Retrieve the info for the new database and make sure the name matches
	dbResp, _, errdb = db.getDatabaseInfo()
	assert.NoError(t, errdb, "Error when trying to retrieve _replicator database information")
	assert.Equal(t, "_replicator", dbResp.DbName)

	db = couchDatabase{couchInstance: couchInstance, dbName: "_global_changes"}

	//Retrieve the info for the new database and make sure the name matches
	dbResp, _, errdb = db.getDatabaseInfo()
	assert.NoError(t, errdb, "Error when trying to retrieve _global_changes database information")
	assert.Equal(t, "_global_changes", dbResp.DbName)

}

func TestDatabaseMapping(t *testing.T) {
	//create a new instance and database object using a database name mixed case
	_, err := mapAndValidateDatabaseName("testDB")
	assert.Error(t, err, "Error expected because the name contains capital letters")

	//create a new instance and database object using a database name with special characters
	_, err = mapAndValidateDatabaseName("test1234/1")
	assert.Error(t, err, "Error expected because the name contains illegal chars")

	//create a new instance and database object using a database name with special characters
	_, err = mapAndValidateDatabaseName("5test1234")
	assert.Error(t, err, "Error expected because the name starts with a number")

	//create a new instance and database object using an empty string
	_, err = mapAndValidateDatabaseName("")
	assert.Error(t, err, "Error should have been thrown for an invalid name")

	_, err = mapAndValidateDatabaseName("a12345678901234567890123456789012345678901234" +
		"56789012345678901234567890123456789012345678901234567890123456789012345678901234567890" +
		"12345678901234567890123456789012345678901234567890123456789012345678901234567890123456" +
		"78901234567890123456789012345678901234567890")
	assert.Error(t, err, "Error should have been thrown for an invalid name")

	transformedName, err := mapAndValidateDatabaseName("test.my.db-1")
	assert.NoError(t, err, "")
	assert.Equal(t, "test$my$db-1", transformedName)
}

func TestConstructMetadataDBName(t *testing.T) {
	// Allowed pattern for chainName: [a-z][a-z0-9.-]
	chainName := "tob2g.y-z0f.qwp-rq5g4-ogid5g6oucyryg9sc16mz0t4vuake5q557esz7sn493nf0ghch0xih6dwuirokyoi4jvs67gh6r5v6mhz3-292un2-9egdcs88cstg3f7xa9m1i8v4gj0t3jedsm-woh3kgiqehwej6h93hdy5tr4v.1qmmqjzz0ox62k.507sh3fkw3-mfqh.ukfvxlm5szfbwtpfkd1r4j.cy8oft5obvwqpzjxb27xuw6"

	truncatedChainName := "tob2g.y-z0f.qwp-rq5g4-ogid5g6oucyryg9sc16mz0t4vuak"
	assert.Equal(t, chainNameAllowedLength, len(truncatedChainName))

	// <first 50 chars (i.e., chainNameAllowedLength) of chainName> + 1 char for '(' + <64 chars for SHA256 hash
	// (hex encoding) of untruncated chainName> + 1 char for ')' + 1 char for '_' = 117 chars
	hash := hex.EncodeToString(util.ComputeSHA256([]byte(chainName)))
	expectedDBName := truncatedChainName + "(" + hash + ")" + "_"
	expectedDBNameLength := 117

	constructedDBName := constructMetadataDBName(chainName)
	assert.Equal(t, expectedDBNameLength, len(constructedDBName))
	assert.Equal(t, expectedDBName, constructedDBName)
}

func TestConstructedNamespaceDBName(t *testing.T) {
	// === SCENARIO 1: chainName_ns$$coll ===

	// Allowed pattern for chainName: [a-z][a-z0-9.-]
	chainName := "tob2g.y-z0f.qwp-rq5g4-ogid5g6oucyryg9sc16mz0t4vuake5q557esz7sn493nf0ghch0xih6dwuirokyoi4jvs67gh6r5v6mhz3-292un2-9egdcs88cstg3f7xa9m1i8v4gj0t3jedsm-woh3kgiqehwej6h93hdy5tr4v.1qmmqjzz0ox62k.507sh3fkw3-mfqh.ukfvxlm5szfbwtpfkd1r4j.cy8oft5obvwqpzjxb27xuw6"

	// Allowed pattern for namespace and collection: [a-zA-Z0-9_-]
	ns := "wMCnSXiV9YoIqNQyNvFVTdM8XnUtvrOFFIWsKelmP5NEszmNLl8YhtOKbFu3P_NgwgsYF8PsfwjYCD8f1XRpANQLoErDHwLlweryqXeJ6vzT2x0pS_GwSx0m6tBI0zOmHQOq_2De8A87x6zUOPwufC2T6dkidFxiuq8Sey2-5vUo_iNKCij3WTeCnKx78PUIg_U1gp4_0KTvYVtRBRvH0kz5usizBxPaiFu3TPhB9XLviScvdUVSbSYJ0Z"
	// first letter 'p' denotes private data namespace. We can use 'h' to denote hashed data namespace as defined in
	// privacyenabledstate/common_storage_db.go
	coll := "pvWjtfSTXVK8WJus5s6zWoMIciXd7qHRZIusF9SkOS6m8XuHCiJDE9cCRuVerq22Na8qBL2ywDGFpVMIuzfyEXLjeJb0mMuH4cwewT6r1INOTOSYwrikwOLlT_fl0V1L7IQEwUBB8WCvRqSdj6j5-E5aGul_pv_0UeCdwWiyA_GrZmP7ocLzfj2vP8btigrajqdH-irLO2ydEjQUAvf8fiuxru9la402KmKRy457GgI98UHoUdqV3f3FCdR"

	truncatedChainName := "tob2g.y-z0f.qwp-rq5g4-ogid5g6oucyryg9sc16mz0t4vuak"
	truncatedEscapedNs := "w$m$cn$s$xi$v9$yo$iq$n$qy$nv$f$v$td$m8$xn$utvr$o$f"
	truncatedEscapedColl := "pv$wjtf$s$t$x$v$k8$w$jus5s6z$wo$m$ici$xd7q$h$r$z$i"
	assert.Equal(t, chainNameAllowedLength, len(truncatedChainName))
	assert.Equal(t, namespaceNameAllowedLength, len(truncatedEscapedNs))
	assert.Equal(t, collectionNameAllowedLength, len(truncatedEscapedColl))

	untruncatedDBName := chainName + "_" + ns + "$$" + coll
	hash := hex.EncodeToString(util.ComputeSHA256([]byte(untruncatedDBName)))
	expectedDBName := truncatedChainName + "_" + truncatedEscapedNs + "$$" + truncatedEscapedColl + "(" + hash + ")"
	// <first 50 chars (i.e., chainNameAllowedLength) of chainName> + 1 char for '_' + <first 50 chars
	// (i.e., namespaceNameAllowedLength) of escaped namespace> + 2 chars for '$$' + <first 50 chars
	// (i.e., collectionNameAllowedLength) of escaped collection> + 1 char for '(' + <64 chars for SHA256 hash
	// (hex encoding) of untruncated chainName_ns$$coll> + 1 char for ')' = 219 chars
	expectedDBNameLength := 219

	namespace := ns + "$$" + coll
	constructedDBName := constructNamespaceDBName(chainName, namespace)
	assert.Equal(t, expectedDBNameLength, len(constructedDBName))
	assert.Equal(t, expectedDBName, constructedDBName)

	// === SCENARIO 2: chainName_ns ===

	untruncatedDBName = chainName + "_" + ns
	hash = hex.EncodeToString(util.ComputeSHA256([]byte(untruncatedDBName)))
	expectedDBName = truncatedChainName + "_" + truncatedEscapedNs + "(" + hash + ")"
	// <first 50 chars (i.e., chainNameAllowedLength) of chainName> + 1 char for '_' + <first 50 chars
	// (i.e., namespaceNameAllowedLength) of escaped namespace> + 1 char for '(' + <64 chars for SHA256 hash
	// (hex encoding) of untruncated chainName_ns> + 1 char for ')' = 167 chars
	expectedDBNameLength = 167

	namespace = ns
	constructedDBName = constructNamespaceDBName(chainName, namespace)
	assert.Equal(t, expectedDBNameLength, len(constructedDBName))
	assert.Equal(t, expectedDBName, constructedDBName)
}

func TestDropApplicationDBs(t *testing.T) {
	config := testConfig()
	couchDBEnv.startCouchDB(t)
	config.Address = couchDBEnv.couchAddress
	defer couchDBEnv.cleanup(config)
	database := "testdropapplicationdbs"

	couchInstance, err := createCouchInstance(config, &disabled.Provider{})
	assert.NoError(t, err, "Error when trying to create couch instance")

	numCouchdbs := 10
	for i := 0; i < numCouchdbs; i++ {
		db, err := createCouchDatabase(couchInstance, fmt.Sprintf("%s_%d", database, i))
		assert.NoErrorf(t, err, "Error when trying to create database %s", db.dbName)
	}

	dbs, err := couchInstance.retrieveApplicationDBNames()
	assert.NoError(t, err, "Error when retrieving application db names")
	assert.Equal(t, numCouchdbs, len(dbs), "Expected number of databases are not created")

	err = DropApplicationDBs(config)
	assert.NoError(t, err, "Error when dropping all application dbs")

	dbs, err = couchInstance.retrieveApplicationDBNames()
	assert.NoError(t, err, "Error when retrieving application db names")
	assert.Equal(t, 0, len(dbs), "Databases should be dropped")
<<<<<<< HEAD
=======
}

func TestDropApplicationDBsWhenDBNotStarted(t *testing.T) {
	config := testConfig()
	config.MaxRetriesOnStartup = 1
	config.Address = "127.0.0.1:5984"
	err := DropApplicationDBs(config)
	assert.EqualError(t, err, `unable to connect to CouchDB, check the hostname and port: http error calling couchdb: Get "http://127.0.0.1:5984/": dial tcp 127.0.0.1:5984: connect: connection refused`)
>>>>>>> 30349761
}<|MERGE_RESOLUTION|>--- conflicted
+++ resolved
@@ -212,8 +212,6 @@
 	dbs, err = couchInstance.retrieveApplicationDBNames()
 	assert.NoError(t, err, "Error when retrieving application db names")
 	assert.Equal(t, 0, len(dbs), "Databases should be dropped")
-<<<<<<< HEAD
-=======
 }
 
 func TestDropApplicationDBsWhenDBNotStarted(t *testing.T) {
@@ -222,5 +220,4 @@
 	config.Address = "127.0.0.1:5984"
 	err := DropApplicationDBs(config)
 	assert.EqualError(t, err, `unable to connect to CouchDB, check the hostname and port: http error calling couchdb: Get "http://127.0.0.1:5984/": dial tcp 127.0.0.1:5984: connect: connection refused`)
->>>>>>> 30349761
 }