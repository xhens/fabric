--- conflicted
+++ resolved
@@ -207,13 +207,4 @@
 		},
 	}
 	return s.dh.Handle(srv.Context(), deliverServer)
-}
-<<<<<<< HEAD
-=======
-
-func getBlockSizeTest() {
-	logger.Info("Block size test")
-	logger.Debug("Block size test debug")
-	fmt.Println("Testing orderer server")
-}
->>>>>>> 1b786651
+}