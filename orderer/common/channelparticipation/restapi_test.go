/*
Copyright IBM Corp. All Rights Reserved.

SPDX-License-Identifier: Apache-2.0
*/

package channelparticipation_test

import (
	"encoding/json"
	"fmt"
	"net/http"
	"net/http/httptest"
	"path"
	"testing"

	"github.com/hyperledger/fabric/orderer/common/channelparticipation"
	"github.com/hyperledger/fabric/orderer/common/channelparticipation/mocks"
	"github.com/hyperledger/fabric/orderer/common/localconfig"
	"github.com/hyperledger/fabric/orderer/common/types"
	"github.com/pkg/errors"
	"github.com/stretchr/testify/assert"
	"github.com/stretchr/testify/require"
)

func TestNewHTTPHandler(t *testing.T) {
	config := localconfig.ChannelParticipation{
		Enabled:       false,
		RemoveStorage: false,
	}
	h := channelparticipation.NewHTTPHandler(config, &mocks.ChannelManagement{})
	assert.NotNilf(t, h, "cannot create handler")
}

func TestHTTPHandler_ServeHTTP_Disabled(t *testing.T) {
	config := localconfig.ChannelParticipation{Enabled: false, RemoveStorage: false}
	h := channelparticipation.NewHTTPHandler(config, &mocks.ChannelManagement{})
	require.NotNilf(t, h, "cannot create handler")

	resp := httptest.NewRecorder()
	req := httptest.NewRequest("GET", channelparticipation.URLBaseV1, nil)
	h.ServeHTTP(resp, req)
	checkErrorResponse(t, http.StatusServiceUnavailable, "channel participation API is disabled", resp)
}

func TestHTTPHandler_ServeHTTP_InvalidMethods(t *testing.T) {
	config := localconfig.ChannelParticipation{Enabled: true, RemoveStorage: false}
	h := channelparticipation.NewHTTPHandler(config, nil)
	require.NotNilf(t, h, "cannot create handler")
	invalidMethods := []string{http.MethodConnect, http.MethodHead, http.MethodOptions, http.MethodPatch, http.MethodPut, http.MethodTrace}

	t.Run("on /channels/ch-id", func(t *testing.T) {
		for _, method := range invalidMethods {
			resp := httptest.NewRecorder()
			req := httptest.NewRequest(method, path.Join(channelparticipation.URLBaseV1Channels, "ch-id"), nil)
			h.ServeHTTP(resp, req)
			checkErrorResponse(t, http.StatusMethodNotAllowed, fmt.Sprintf("invalid request method: %s", method), resp)
			assert.Equal(t, "GET, POST, DELETE", resp.Header().Get("Allow"), "%s", method)
		}
	})

	t.Run("on /channels", func(t *testing.T) {
		invalidMethodsExt := append(invalidMethods, http.MethodDelete, http.MethodPost)
		for _, method := range invalidMethodsExt {
			resp := httptest.NewRecorder()
			req := httptest.NewRequest(method, channelparticipation.URLBaseV1Channels, nil)
			h.ServeHTTP(resp, req)
			checkErrorResponse(t, http.StatusMethodNotAllowed, fmt.Sprintf("invalid request method: %s", method), resp)
			assert.Equal(t, "GET", resp.Header().Get("Allow"), "%s", method)
		}
	})
}

func TestHTTPHandler_ServeHTTP_ListErrors(t *testing.T) {
	config := localconfig.ChannelParticipation{Enabled: true, RemoveStorage: false}
	h := channelparticipation.NewHTTPHandler(config, &mocks.ChannelManagement{})
	require.NotNilf(t, h, "cannot create handler")

	t.Run("bad base", func(t *testing.T) {
		resp := httptest.NewRecorder()
		req := httptest.NewRequest(http.MethodGet, "/oops", nil)
		h.ServeHTTP(resp, req)
		assert.Equal(t, http.StatusNotFound, resp.Code)
	})

	t.Run("missing channels collection", func(t *testing.T) {
		resp := httptest.NewRecorder()
		req := httptest.NewRequest(http.MethodGet, channelparticipation.URLBaseV1, nil)
		h.ServeHTTP(resp, req)
		assert.Equal(t, http.StatusNotFound, resp.Code)
	})

	t.Run("bad resource", func(t *testing.T) {
		resp := httptest.NewRecorder()
		req := httptest.NewRequest(http.MethodGet, channelparticipation.URLBaseV1+"oops", nil)
		h.ServeHTTP(resp, req)
		assert.Equal(t, http.StatusNotFound, resp.Code)
	})

	t.Run("bad channel ID", func(t *testing.T) {
		resp := httptest.NewRecorder()
		req := httptest.NewRequest(http.MethodGet, channelparticipation.URLBaseV1Channels+"/no/slash", nil)
		h.ServeHTTP(resp, req)
		assert.Equal(t, http.StatusNotFound, resp.Code)
	})

	t.Run("illegal character in channel ID", func(t *testing.T) {
		resp := httptest.NewRecorder()
		req := httptest.NewRequest(http.MethodGet, channelparticipation.URLBaseV1Channels+"/Oops", nil)
		h.ServeHTTP(resp, req)
		checkErrorResponse(t, http.StatusBadRequest, "invalid channel ID: 'Oops' contains illegal characters", resp)
	})

	t.Run("bad Accept header", func(t *testing.T) {
		resp := httptest.NewRecorder()
		req := httptest.NewRequest(http.MethodGet, channelparticipation.URLBaseV1Channels+"/ok", nil)
		req.Header.Set("Accept", "text/html")
		h.ServeHTTP(resp, req)
		checkErrorResponse(t, http.StatusNotAcceptable, "response Content-Type is application/json only", resp)
	})
}

func TestHTTPHandler_ServeHTTP_ListAll(t *testing.T) {
	config := localconfig.ChannelParticipation{Enabled: true, RemoveStorage: false}
	fakeManager := &mocks.ChannelManagement{}
	h := channelparticipation.NewHTTPHandler(config, fakeManager)
	require.NotNilf(t, h, "cannot create handler")

	t.Run("two channels", func(t *testing.T) {
		list := types.ChannelList{
			Channels: []types.ChannelInfoShort{
				{Name: "app-channel1", URL: ""},
				{Name: "app-channel2", URL: ""},
			},
			SystemChannel: &types.ChannelInfoShort{Name: "system-channel", URL: ""},
		}
		fakeManager.ChannelListReturns(list)
		resp := httptest.NewRecorder()
		req := httptest.NewRequest(http.MethodGet, channelparticipation.URLBaseV1Channels, nil)
		h.ServeHTTP(resp, req)
		assert.Equal(t, http.StatusOK, resp.Code)
		assert.Equal(t, "application/json", resp.Header().Get("Content-Type"))

		listAll := &types.ChannelList{}
		err := json.Unmarshal(resp.Body.Bytes(), listAll)
		require.NoError(t, err, "cannot be unmarshaled")
		assert.Equal(t, 2, len(listAll.Channels))
		assert.Equal(t, list.SystemChannel, listAll.SystemChannel)
		m := make(map[string]bool)
		for _, item := range listAll.Channels {
			m[item.Name] = true
			assert.Equal(t, channelparticipation.URLBaseV1Channels+"/"+item.Name, item.URL)
		}
		assert.True(t, m["app-channel1"])
		assert.True(t, m["app-channel2"])
	})

	t.Run("no channels, empty channels", func(t *testing.T) {
		list := types.ChannelList{
			SystemChannel: nil,
			Channels:      []types.ChannelInfoShort{},
		}
		fakeManager.ChannelListReturns(list)
		resp := httptest.NewRecorder()
		req := httptest.NewRequest(http.MethodGet, channelparticipation.URLBaseV1Channels, nil)
		h.ServeHTTP(resp, req)
		assert.Equal(t, http.StatusOK, resp.Code)
		assert.Equal(t, "application/json", resp.Header().Get("Content-Type"))

		listAll := &types.ChannelList{}
		err := json.Unmarshal(resp.Body.Bytes(), listAll)
		require.NoError(t, err, "cannot be unmarshaled")
		assert.Equal(t, 0, len(listAll.Channels))
		assert.NotNil(t, listAll.Channels)
		assert.Nil(t, listAll.SystemChannel)
	})

	t.Run("no channels", func(t *testing.T) {
		list := types.ChannelList{
			SystemChannel: nil,
			Channels:      nil,
		}
		fakeManager.ChannelListReturns(list)
		resp := httptest.NewRecorder()
		req := httptest.NewRequest(http.MethodGet, channelparticipation.URLBaseV1Channels, nil)
		h.ServeHTTP(resp, req)
		assert.Equal(t, http.StatusOK, resp.Code)
		assert.Equal(t, "application/json", resp.Header().Get("Content-Type"))

		listAll := &types.ChannelList{}
		err := json.Unmarshal(resp.Body.Bytes(), listAll)
		require.NoError(t, err, "cannot be unmarshaled")
		assert.Equal(t, 0, len(listAll.Channels))
		assert.Nil(t, listAll.Channels)
		assert.Nil(t, listAll.SystemChannel)
	})
}

func TestHTTPHandler_ServeHTTP_ListSingle(t *testing.T) {
	config := localconfig.ChannelParticipation{Enabled: true, RemoveStorage: false}
	fakeManager := &mocks.ChannelManagement{}
	h := channelparticipation.NewHTTPHandler(config, fakeManager)
	require.NotNilf(t, h, "cannot create handler")

	t.Run("channel exists", func(t *testing.T) {
		info := types.ChannelInfo{
			Name:            "app-channel",
			URL:             channelparticipation.URLBaseV1Channels + "/app-channel",
			ClusterRelation: "member",
			Status:          "active",
			Height:          3,
		}

		fakeManager.ChannelInfoReturns(info, nil)
		resp := httptest.NewRecorder()
		req := httptest.NewRequest(http.MethodGet, channelparticipation.URLBaseV1Channels+"/app-channel", nil)
		h.ServeHTTP(resp, req)
		assert.Equal(t, http.StatusOK, resp.Code)
		assert.Equal(t, "application/json", resp.Header().Get("Content-Type"))

		infoResp := types.ChannelInfo{}
		err := json.Unmarshal(resp.Body.Bytes(), &infoResp)
		require.NoError(t, err, "cannot be unmarshaled")
		assert.Equal(t, info, infoResp)
	})

	t.Run("channel does not exists", func(t *testing.T) {
		fakeManager.ChannelInfoReturns(types.ChannelInfo{}, errors.New("not found"))
		resp := httptest.NewRecorder()
		req := httptest.NewRequest(http.MethodGet, channelparticipation.URLBaseV1Channels+"/app-channel", nil)
		h.ServeHTTP(resp, req)
		checkErrorResponse(t, http.StatusNotFound, "not found", resp)
	})
}

func TestHTTPHandler_ServeHTTP_Join(t *testing.T) {
	t.Run("not implemented yet", func(t *testing.T) {
		config := localconfig.ChannelParticipation{Enabled: true, RemoveStorage: false}
		fakeManager := &mocks.ChannelManagement{}
		h := channelparticipation.NewHTTPHandler(config, fakeManager)
		require.NotNilf(t, h, "cannot create handler")

		resp := httptest.NewRecorder()
		req := httptest.NewRequest(http.MethodPost, path.Join(channelparticipation.URLBaseV1Channels, "ch-id"), nil)
		req.Header.Set("Content-Type", "application/json")
		h.ServeHTTP(resp, req)
		checkErrorResponse(t, http.StatusNotImplemented, "not implemented yet: POST /participation/v1/channels/ch-id", resp)
	})

	t.Run("content type mismatch", func(t *testing.T) {
		config := localconfig.ChannelParticipation{Enabled: true, RemoveStorage: false}
		fakeManager := &mocks.ChannelManagement{}
		h := channelparticipation.NewHTTPHandler(config, fakeManager)
		require.NotNilf(t, h, "cannot create handler")

		resp := httptest.NewRecorder()
		req := httptest.NewRequest(http.MethodPost, path.Join(channelparticipation.URLBaseV1Channels, "ch-id"), nil)
		req.Header.Set("Content-Type", "text/plain")
		h.ServeHTTP(resp, req)
		checkErrorResponse(t, http.StatusBadRequest, "unsupported Content-Type: [text/plain]", resp)
	})
}

func TestHTTPHandler_ServeHTTP_Remove(t *testing.T) {
	config := localconfig.ChannelParticipation{Enabled: true, RemoveStorage: false}
	fakeManager := &mocks.ChannelManagement{}
	h := channelparticipation.NewHTTPHandler(config, fakeManager)
	require.NotNilf(t, h, "cannot create handler")

	resp := httptest.NewRecorder()
	req := httptest.NewRequest(http.MethodDelete, path.Join(channelparticipation.URLBaseV1Channels, "ch-id"), nil)
	h.ServeHTTP(resp, req)
	checkErrorResponse(t, http.StatusNotImplemented, "not implemented yet: DELETE /participation/v1/channels/ch-id", resp)
}

func checkErrorResponse(t *testing.T, expectedCode int, expectedErrMsg string, resp *httptest.ResponseRecorder) {
	assert.Equal(t, expectedCode, resp.Code)

	header := resp.Header()
	headerArray, headerOK := header["Content-Type"]
	assert.True(t, headerOK)
	require.Len(t, headerArray, 1)
	assert.Equal(t, "application/json", headerArray[0])

	decoder := json.NewDecoder(resp.Body)
	respErr := &types.ErrorResponse{}
	err := decoder.Decode(respErr)
<<<<<<< HEAD
	assert.NoError(t, err, "body: %s", string(resp.Body.Bytes()))
=======
	assert.NoError(t, err, "body: %s", resp.Body.String())
>>>>>>> 653e4fda
	assert.Equal(t, expectedErrMsg, respErr.Error)
}<|MERGE_RESOLUTION|>--- conflicted
+++ resolved
@@ -285,10 +285,6 @@
 	decoder := json.NewDecoder(resp.Body)
 	respErr := &types.ErrorResponse{}
 	err := decoder.Decode(respErr)
-<<<<<<< HEAD
-	assert.NoError(t, err, "body: %s", string(resp.Body.Bytes()))
-=======
 	assert.NoError(t, err, "body: %s", resp.Body.String())
->>>>>>> 653e4fda
 	assert.Equal(t, expectedErrMsg, respErr.Error)
 }