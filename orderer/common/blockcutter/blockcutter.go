--- conflicted
+++ resolved
@@ -8,7 +8,6 @@
 
 import (
 	"fmt"
-	"github.com/hyperledger/fabric/orderer/common/prometheus"
 	"time"
 
 	cb "github.com/hyperledger/fabric-protos-go/common"
@@ -81,7 +80,6 @@
 	}
 	// batchSize := ordererConfig.BatchSize() // TODO: replace the static with a dynamic version (batch, block size)
 
-<<<<<<< HEAD
 	batchSize := ordererConfig.BatchSize()
 	fmt.Println("UPDATED batch size ", batchSize)
 	bytes := messageSizeBytes(msg)
@@ -97,15 +95,6 @@
 		fmt.Println("Message Size Bytes larger than preferred max bytes ", bytes)
 		logger.Debugf("The current message, with %v bytes, is larger than the preferred batch size of %v bytes and will be isolated.", bytes, batchSize.PreferredMaxBytes)
 		fmt.Println("size bytes pending batch ", r.pendingBatchSizeBytes)
-=======
-	prometheus.Main()
-	batchSize := ordererConfig.BatchSize() // TODO: replace the static with a dynamic version (batch, block size)
-
-	messageSizeBytes := messageSizeBytes(msg)
-	if messageSizeBytes > batchSize.PreferredMaxBytes {
-		logger.Debugf("The current message, with %v bytes, is larger than the preferred batch size of %v bytes and will be isolated.", messageSizeBytes, batchSize.PreferredMaxBytes)
-
->>>>>>> 1b786651
 		// cut pending batch, if it has any messages
 		if len(r.pendingBatch) > 0 {
 			fmt.Println("cutting here")
