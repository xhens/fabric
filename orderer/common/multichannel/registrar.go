--- conflicted
+++ resolved
@@ -417,11 +417,7 @@
 	return info, nil
 }
 
-<<<<<<< HEAD
-func (r *Registrar) JoinChannel(channelID string, configBlock *cb.Block) (types.ChannelInfo, error) {
-=======
 func (r *Registrar) JoinChannel(channelID string, configBlock *cb.Block, isAppChannel bool) (types.ChannelInfo, error) {
->>>>>>> 9253752a
 	r.lock.RLock()
 	defer r.lock.RUnlock()
 
