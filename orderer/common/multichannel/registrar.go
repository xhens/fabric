--- conflicted
+++ resolved
@@ -430,14 +430,6 @@
 	return types.ChannelInfo{}, errors.New("Not implemented yet")
 }
 
-<<<<<<< HEAD
-func (r *Registrar) JoinChannel(channelID string, configBlock *cb.Block) (types.ChannelInfo, error) {
-	//TODO
-	return types.ChannelInfo{}, errors.New("Not implemented yet")
-}
-
-=======
->>>>>>> 071a6132
 func (r *Registrar) RemoveChannel(channelID string, removeStorage bool) error {
 	//TODO
 	return errors.New("Not implemented yet")
