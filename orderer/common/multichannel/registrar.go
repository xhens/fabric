--- conflicted
+++ resolved
@@ -464,13 +464,10 @@
 		return types.ChannelInfo{}, types.ErrChannelAlreadyExists
 	}
 
-<<<<<<< HEAD
-=======
 	if _, ok := r.followers[channelID]; ok {
 		return types.ChannelInfo{}, types.ErrChannelAlreadyExists
 	}
 
->>>>>>> 3c8bfdf7
 	if !isAppChannel && len(r.chains) > 0 {
 		return types.ChannelInfo{}, types.ErrAppChannelsAlreadyExists
 	}
@@ -481,20 +478,6 @@
 	}
 
 	//TODO save the join-block in the file repo to make this action crash tolerant.
-<<<<<<< HEAD
-
-	ledgerResources, err := r.newLedgerResources(configEnv)
-	if err != nil {
-		//TODO remove join block
-		return types.ChannelInfo{}, errors.Wrap(err, "failed creating ledger resources")
-	}
-
-	joinSupport, err := newChainSupportForJoin(configBlock, r, ledgerResources, r.consenters, r.signer, r.blockcutterMetrics, r.bccsp)
-	if err != nil {
-		//TODO remove join block, clean ledger resources
-		return types.ChannelInfo{}, errors.Wrap(err, "failed creating chain support for join")
-=======
-	//TODO remove join block & ledger if things go bad below
 
 	ledgerRes, err := r.newLedgerResources(configEnv)
 	if err != nil {
@@ -538,23 +521,11 @@
 	)
 	if err != nil {
 		return types.ChannelInfo{}, errors.Wrap(err, "error creating chain")
->>>>>>> 3c8bfdf7
 	}
 
 	info := types.ChannelInfo{
 		Name:   channelID,
 		URL:    "",
-<<<<<<< HEAD
-		Height: ledgerResources.Height(),
-	}
-	info.ClusterRelation, info.Status = joinSupport.StatusReport()
-
-	logger.Infof("Joining new channel %s", channelID)
-
-	r.chains[channelID] = joinSupport
-	joinSupport.start()
-
-=======
 		Height: ledgerRes.Height(),
 	}
 	info.ClusterRelation, info.Status = chain.StatusReport()
@@ -597,7 +568,6 @@
 	fChain.Start()
 
 	logger.Infof("Joining channel: %v", info)
->>>>>>> 3c8bfdf7
 	return info, nil
 }
 
