--- conflicted
+++ resolved
@@ -415,17 +415,10 @@
 		}
 
 		cryptoProvider, err := sw.NewDefaultSecurityLevelWithKeystore(sw.NewDummyKeyStore())
-<<<<<<< HEAD
-		assert.NoError(t, err)
+		require.NoError(t, err)
 		rcs, err := newChainSupport(manager, chainSupport.ledgerResources, consenters, mockCrypto(), blockcutter.NewMetrics(&disabled.Provider{}), cryptoProvider)
-		assert.NoError(t, err)
-		assert.Equal(t, expectedLastConfigSeq, rcs.lastConfigSeq, "On restart, incorrect lastConfigSeq")
-=======
-		require.NoError(t, err)
-		rcs, err := newChainSupport(manager, chainSupport.ledgerResources, consenters, mockCrypto(), blockcutter.NewMetrics(&disabled.Provider{}), cryptoProvider)
 		require.NoError(t, err)
 		require.Equal(t, expectedLastConfigSeq, rcs.lastConfigSeq, "On restart, incorrect lastConfigSeq")
->>>>>>> 3c8bfdf7
 	})
 }
 
@@ -557,13 +550,8 @@
 		registrar.Initialize(mockConsenters)
 
 		info, err := registrar.JoinChannel("some-app-channel", &cb.Block{}, true)
-<<<<<<< HEAD
-		assert.EqualError(t, err, "system channel exists")
-		assert.Equal(t, types.ChannelInfo{}, info)
-=======
 		require.EqualError(t, err, "system channel exists")
 		require.Equal(t, types.ChannelInfo{}, info)
->>>>>>> 3c8bfdf7
 	})
 
 	t.Run("Reject join when channel exists", func(t *testing.T) {
@@ -592,10 +580,6 @@
 		require.NotNil(t, registrar.GetChain("my-channel"))
 
 		info, err := registrar.JoinChannel("my-channel", &cb.Block{}, true)
-<<<<<<< HEAD
-		assert.EqualError(t, err, "channel already exists")
-		assert.Equal(t, types.ChannelInfo{}, info)
-=======
 		require.EqualError(t, err, "channel already exists")
 		require.Equal(t, types.ChannelInfo{}, info)
 	})
@@ -628,7 +612,6 @@
 		info, err := registrar.JoinChannel("sys-channel", &cb.Block{}, false)
 		require.EqualError(t, err, "application channels already exist")
 		require.Equal(t, types.ChannelInfo{}, info)
->>>>>>> 3c8bfdf7
 	})
 
 	t.Run("Reject system channel join when app channels exist", func(t *testing.T) {
@@ -712,7 +695,6 @@
 		// After creating the chain, it exists
 		require.NotNil(t, registrar.GetChain("my-raft-channel"))
 	})
-<<<<<<< HEAD
 
 	t.Run("Join app channel as member without on boarding", func(t *testing.T) {
 		tmpdir, err := ioutil.TempDir("", "registrar_test-")
@@ -747,8 +729,25 @@
 		// After creating the chain, it exists
 		assert.NotNil(t, registrar.GetChain("my-raft-channel"))
 	})
-=======
->>>>>>> 3c8bfdf7
+}
+
+func generateCertificates(t *testing.T, confAppRaft *genesisconfig.Profile, tlsCA tlsgen.CA, certDir string) {
+	for i, c := range confAppRaft.Orderer.EtcdRaft.Consenters {
+		srvC, err := tlsCA.NewServerCertKeyPair(c.Host)
+		require.NoError(t, err)
+		srvP := path.Join(certDir, fmt.Sprintf("server%d.crt", i))
+		err = ioutil.WriteFile(srvP, srvC.Cert, 0644)
+		require.NoError(t, err)
+
+		clnC, err := tlsCA.NewClientCertKeyPair()
+		require.NoError(t, err)
+		clnP := path.Join(certDir, fmt.Sprintf("client%d.crt", i))
+		err = ioutil.WriteFile(clnP, clnC.Cert, 0644)
+		require.NoError(t, err)
+
+		c.ServerTlsCert = []byte(srvP)
+		c.ClientTlsCert = []byte(clnP)
+	}
 }
 
 func generateCertificates(t *testing.T, confAppRaft *genesisconfig.Profile, tlsCA tlsgen.CA, certDir string) {
