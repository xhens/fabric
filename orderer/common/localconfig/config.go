// Copyright IBM Corp. All Rights Reserved.
// SPDX-License-Identifier: Apache-2.0

package localconfig

import (
	"encoding/json"
	"fmt"
	"path/filepath"
	"sync"
	"time"

	"github.com/Shopify/sarama"
	bccsp "github.com/hyperledger/fabric/bccsp/factory"
	"github.com/hyperledger/fabric/common/flogging"
	"github.com/hyperledger/fabric/common/viperutil"
	coreconfig "github.com/hyperledger/fabric/core/config"
)

var logger = flogging.MustGetLogger("localconfig")

// TopLevel directly corresponds to the orderer config YAML.
<<<<<<< HEAD
// Note, for non 1-1 mappings, you may append
// something like `mapstructure:"weirdFoRMat"` to
// modify the default mapping, see the "Unmarshal"
// section of https://github.com/spf13/viper for more info.

=======
>>>>>>> 1b786651
type TopLevel struct {
	General              General
	FileLedger           FileLedger
	Kafka                Kafka
	Debug                Debug
	Consensus            interface{}
	Operations           Operations
	Metrics              Metrics
	ChannelParticipation ChannelParticipation
}

// General contains config which should be common among all orderer types.
type General struct {
	ListenAddress     string
	ListenPort        uint16
	TLS               TLS
	Cluster           Cluster
	Keepalive         Keepalive
	ConnectionTimeout time.Duration
	GenesisMethod     string // For compatibility only, will be replaced by BootstrapMethod
	GenesisFile       string // For compatibility only, will be replaced by BootstrapFile
	BootstrapMethod   string
	BootstrapFile     string
	Profile           Profile
	LocalMSPDir       string
	LocalMSPID        string
	BCCSP             *bccsp.FactoryOpts
	Authentication    Authentication
}

type Cluster struct {
	ListenAddress                        string
	ListenPort                           uint16
	ServerCertificate                    string
	ServerPrivateKey                     string
	ClientCertificate                    string
	ClientPrivateKey                     string
	RootCAs                              []string
	DialTimeout                          time.Duration
	RPCTimeout                           time.Duration
	ReplicationBufferSize                int
	ReplicationPullTimeout               time.Duration
	ReplicationRetryTimeout              time.Duration
	ReplicationBackgroundRefreshInterval time.Duration
	ReplicationMaxRetries                int
	SendBufferSize                       int
	CertExpirationWarningThreshold       time.Duration
	TLSHandshakeTimeShift                time.Duration
}

// Keepalive contains configuration for gRPC servers.
type Keepalive struct {
	ServerMinInterval time.Duration
	ServerInterval    time.Duration
	ServerTimeout     time.Duration
}

// TLS contains configuration for TLS connections.
type TLS struct {
	Enabled            bool
	PrivateKey         string
	Certificate        string
	RootCAs            []string
	ClientAuthRequired bool
	ClientRootCAs      []string
}

// SASLPlain contains configuration for SASL/PLAIN authentication
type SASLPlain struct {
	Enabled  bool
	User     string
	Password string
}

// Authentication contains configuration parameters related to authenticating
// client messages.
type Authentication struct {
	TimeWindow         time.Duration
	NoExpirationChecks bool
}

// Profile contains configuration for Go pprof profiling.
type Profile struct {
	Enabled bool
	Address string
}

// FileLedger contains configuration for the file-based ledger.
type FileLedger struct {
	Location string
}

// Kafka contains configuration for the Kafka-based orderer.
type Kafka struct {
	Retry     Retry
	Verbose   bool
	Version   sarama.KafkaVersion // TODO Move this to global config
	TLS       TLS
	SASLPlain SASLPlain
	Topic     Topic
}

// Retry contains configuration related to retries and timeouts when the
// connection to the Kafka cluster cannot be established, or when Metadata
// requests needs to be repeated (because the cluster is in the middle of a
// leader election).
type Retry struct {
	ShortInterval   time.Duration
	ShortTotal      time.Duration
	LongInterval    time.Duration
	LongTotal       time.Duration
	NetworkTimeouts NetworkTimeouts
	Metadata        Metadata
	Producer        Producer
	Consumer        Consumer
}

// NetworkTimeouts contains the socket timeouts for network requests to the
// Kafka cluster.
type NetworkTimeouts struct {
	DialTimeout  time.Duration
	ReadTimeout  time.Duration
	WriteTimeout time.Duration
}

// Metadata contains configuration for the metadata requests to the Kafka
// cluster.
type Metadata struct {
	RetryMax     int
	RetryBackoff time.Duration
}

// Producer contains configuration for the producer's retries when failing to
// post a message to a Kafka partition.
type Producer struct {
	RetryMax     int
	RetryBackoff time.Duration
}

// Consumer contains configuration for the consumer's retries when failing to
// read from a Kafa partition.
type Consumer struct {
	RetryBackoff time.Duration
}

// Topic contains the settings to use when creating Kafka topics
type Topic struct {
	ReplicationFactor int16
}

// Debug contains configuration for the orderer's debug parameters.
type Debug struct {
	BroadcastTraceDir string
	DeliverTraceDir   string
}

// Operations configures the operations endpoint for the orderer.
type Operations struct {
	ListenAddress string
	TLS           TLS
}

// Metrics configures the metrics provider for the orderer.
type Metrics struct {
	Provider string
	Statsd   Statsd
}

// Statsd provides the configuration required to emit statsd metrics from the orderer.
type Statsd struct {
	Network       string
	Address       string
	WriteInterval time.Duration
	Prefix        string
}

// ChannelParticipation provides the channel participation API configuration for the orderer.
// Channel participation uses the same ListenAddress and TLS settings of the Operations service.
type ChannelParticipation struct {
	Enabled            bool
	RemoveStorage      bool // Whether to permanently remove storage on channel removal.
	MaxRequestBodySize uint32
}

// Defaults carries the default orderer configuration values.
var Defaults = TopLevel{
	General: General{
		ListenAddress:   "127.0.0.1",
		ListenPort:      7050,
		BootstrapMethod: "file",
		BootstrapFile:   "genesisblock",
		Profile: Profile{
			Enabled: false,
			Address: "0.0.0.0:6060",
		},
		Cluster: Cluster{
			ReplicationMaxRetries:                12,
			RPCTimeout:                           time.Second * 7,
			DialTimeout:                          time.Second * 5,
			ReplicationBufferSize:                20971520,
			SendBufferSize:                       10,
			ReplicationBackgroundRefreshInterval: time.Minute * 5,
			ReplicationRetryTimeout:              time.Second * 5,
			ReplicationPullTimeout:               time.Second * 5,
			CertExpirationWarningThreshold:       time.Hour * 24 * 7,
		},
		LocalMSPDir: "msp",
		LocalMSPID:  "SampleOrg",
		BCCSP:       bccsp.GetDefaultOpts(),
		Authentication: Authentication{
			TimeWindow: time.Duration(15 * time.Minute),
		},
	},
	FileLedger: FileLedger{
		Location: "/var/hyperledger/production/orderer",
	},
	Kafka: Kafka{
		Retry: Retry{
			ShortInterval: 1 * time.Minute,
			ShortTotal:    10 * time.Minute,
			LongInterval:  10 * time.Minute,
			LongTotal:     12 * time.Hour,
			NetworkTimeouts: NetworkTimeouts{
				DialTimeout:  30 * time.Second,
				ReadTimeout:  30 * time.Second,
				WriteTimeout: 30 * time.Second,
			},
			Metadata: Metadata{
				RetryBackoff: 250 * time.Millisecond,
				RetryMax:     3,
			},
			Producer: Producer{
				RetryBackoff: 100 * time.Millisecond,
				RetryMax:     3,
			},
			Consumer: Consumer{
				RetryBackoff: 2 * time.Second,
			},
		},
		Verbose: false,
		Version: sarama.V0_10_2_0,
		TLS: TLS{
			Enabled: false,
		},
		Topic: Topic{
			ReplicationFactor: 3,
		},
	},
	Debug: Debug{
		BroadcastTraceDir: "",
		DeliverTraceDir:   "",
	},
	Operations: Operations{
		ListenAddress: "127.0.0.1:0",
	},
	Metrics: Metrics{
		Provider: "disabled",
	},
	ChannelParticipation: ChannelParticipation{
		Enabled:            false,
		RemoveStorage:      false,
		MaxRequestBodySize: 1024 * 1024,
	},
}

// Load parses the orderer YAML file and environment, producing
// a struct suitable for config use, returning error on failure.
func Load() (*TopLevel, error) {
	return cache.load()
}

// configCache stores marshalled bytes of config structures that produced from
// EnhancedExactUnmarshal. Cache key is the path of the configuration file that was used.
type configCache struct {
	mutex sync.Mutex
	cache map[string][]byte
}

var cache = &configCache{}

// Load will load the configuration and cache it on the first call; subsequent
// calls will return a clone of the configuration that was previously loaded.
func (c *configCache) load() (*TopLevel, error) {
	var uconf TopLevel

	config := viperutil.New()
	config.SetConfigName("orderer")

	if err := config.ReadInConfig(); err != nil {
		return nil, fmt.Errorf("Error reading configuration: %s", err)
	}

	c.mutex.Lock()
	defer c.mutex.Unlock()
	serializedConf, ok := c.cache[config.ConfigFileUsed()]
	if !ok {
		err := config.EnhancedExactUnmarshal(&uconf)
		if err != nil {
			return nil, fmt.Errorf("Error unmarshaling config into struct: %s", err)
		}

		serializedConf, err = json.Marshal(uconf)
		if err != nil {
			return nil, err
		}

		if c.cache == nil {
			c.cache = map[string][]byte{}
		}
		c.cache[config.ConfigFileUsed()] = serializedConf
	}

	err := json.Unmarshal(serializedConf, &uconf)
	if err != nil {
		return nil, err
	}
	uconf.completeInitialization(filepath.Dir(config.ConfigFileUsed()))

	return &uconf, nil
}

func (c *TopLevel) completeInitialization(configDir string) {
	defer func() {
		// Translate any paths for cluster TLS configuration if applicable
		if c.General.Cluster.ClientPrivateKey != "" {
			coreconfig.TranslatePathInPlace(configDir, &c.General.Cluster.ClientPrivateKey)
		}
		if c.General.Cluster.ClientCertificate != "" {
			coreconfig.TranslatePathInPlace(configDir, &c.General.Cluster.ClientCertificate)
		}
		c.General.Cluster.RootCAs = translateCAs(configDir, c.General.Cluster.RootCAs)
		// Translate any paths for general TLS configuration
		c.General.TLS.RootCAs = translateCAs(configDir, c.General.TLS.RootCAs)
		c.General.TLS.ClientRootCAs = translateCAs(configDir, c.General.TLS.ClientRootCAs)
		coreconfig.TranslatePathInPlace(configDir, &c.General.TLS.PrivateKey)
		coreconfig.TranslatePathInPlace(configDir, &c.General.TLS.Certificate)
		coreconfig.TranslatePathInPlace(configDir, &c.General.BootstrapFile)
		coreconfig.TranslatePathInPlace(configDir, &c.General.LocalMSPDir)
		// Translate file ledger location
		coreconfig.TranslatePathInPlace(configDir, &c.FileLedger.Location)
	}()

	for {
		switch {
		case c.General.ListenAddress == "":
			logger.Infof("General.ListenAddress unset, setting to %s", Defaults.General.ListenAddress)
			c.General.ListenAddress = Defaults.General.ListenAddress
		case c.General.ListenPort == 0:
			logger.Infof("General.ListenPort unset, setting to %v", Defaults.General.ListenPort)
			c.General.ListenPort = Defaults.General.ListenPort
		case c.General.BootstrapMethod == "":
			if c.General.GenesisMethod != "" {
				// This is to keep the compatibility with old config file that uses genesismethod
				logger.Warn("General.GenesisMethod should be replaced by General.BootstrapMethod")
				c.General.BootstrapMethod = c.General.GenesisMethod
			} else {
				c.General.BootstrapMethod = Defaults.General.BootstrapMethod
			}
		case c.General.BootstrapFile == "":
			if c.General.GenesisFile != "" {
				// This is to keep the compatibility with old config file that uses genesisfile
				logger.Warn("General.GenesisFile should be replaced by General.BootstrapFile")
				c.General.BootstrapFile = c.General.GenesisFile
			} else {
				c.General.BootstrapFile = Defaults.General.BootstrapFile
			}
		case c.General.Cluster.RPCTimeout == 0:
			c.General.Cluster.RPCTimeout = Defaults.General.Cluster.RPCTimeout
		case c.General.Cluster.DialTimeout == 0:
			c.General.Cluster.DialTimeout = Defaults.General.Cluster.DialTimeout
		case c.General.Cluster.ReplicationMaxRetries == 0:
			c.General.Cluster.ReplicationMaxRetries = Defaults.General.Cluster.ReplicationMaxRetries
		case c.General.Cluster.SendBufferSize == 0:
			c.General.Cluster.SendBufferSize = Defaults.General.Cluster.SendBufferSize
		case c.General.Cluster.ReplicationBufferSize == 0:
			c.General.Cluster.ReplicationBufferSize = Defaults.General.Cluster.ReplicationBufferSize
		case c.General.Cluster.ReplicationPullTimeout == 0:
			c.General.Cluster.ReplicationPullTimeout = Defaults.General.Cluster.ReplicationPullTimeout
		case c.General.Cluster.ReplicationRetryTimeout == 0:
			c.General.Cluster.ReplicationRetryTimeout = Defaults.General.Cluster.ReplicationRetryTimeout
		case c.General.Cluster.ReplicationBackgroundRefreshInterval == 0:
			c.General.Cluster.ReplicationBackgroundRefreshInterval = Defaults.General.Cluster.ReplicationBackgroundRefreshInterval
		case c.General.Cluster.CertExpirationWarningThreshold == 0:
			c.General.Cluster.CertExpirationWarningThreshold = Defaults.General.Cluster.CertExpirationWarningThreshold
		case c.Kafka.TLS.Enabled && c.Kafka.TLS.Certificate == "":
			logger.Panicf("General.Kafka.TLS.Certificate must be set if General.Kafka.TLS.Enabled is set to true.")
		case c.Kafka.TLS.Enabled && c.Kafka.TLS.PrivateKey == "":
			logger.Panicf("General.Kafka.TLS.PrivateKey must be set if General.Kafka.TLS.Enabled is set to true.")
		case c.Kafka.TLS.Enabled && c.Kafka.TLS.RootCAs == nil:
			logger.Panicf("General.Kafka.TLS.CertificatePool must be set if General.Kafka.TLS.Enabled is set to true.")

		case c.Kafka.SASLPlain.Enabled && c.Kafka.SASLPlain.User == "":
			logger.Panic("General.Kafka.SASLPlain.User must be set if General.Kafka.SASLPlain.Enabled is set to true.")
		case c.Kafka.SASLPlain.Enabled && c.Kafka.SASLPlain.Password == "":
			logger.Panic("General.Kafka.SASLPlain.Password must be set if General.Kafka.SASLPlain.Enabled is set to true.")

		case c.General.Profile.Enabled && c.General.Profile.Address == "":
			logger.Infof("Profiling enabled and General.Profile.Address unset, setting to %s", Defaults.General.Profile.Address)
			c.General.Profile.Address = Defaults.General.Profile.Address

		case c.General.LocalMSPDir == "":
			logger.Infof("General.LocalMSPDir unset, setting to %s", Defaults.General.LocalMSPDir)
			c.General.LocalMSPDir = Defaults.General.LocalMSPDir
		case c.General.LocalMSPID == "":
			logger.Infof("General.LocalMSPID unset, setting to %s", Defaults.General.LocalMSPID)
			c.General.LocalMSPID = Defaults.General.LocalMSPID

		case c.General.Authentication.TimeWindow == 0:
			logger.Infof("General.Authentication.TimeWindow unset, setting to %s", Defaults.General.Authentication.TimeWindow)
			c.General.Authentication.TimeWindow = Defaults.General.Authentication.TimeWindow

		case c.Kafka.Retry.ShortInterval == 0:
			logger.Infof("Kafka.Retry.ShortInterval unset, setting to %v", Defaults.Kafka.Retry.ShortInterval)
			c.Kafka.Retry.ShortInterval = Defaults.Kafka.Retry.ShortInterval
		case c.Kafka.Retry.ShortTotal == 0:
			logger.Infof("Kafka.Retry.ShortTotal unset, setting to %v", Defaults.Kafka.Retry.ShortTotal)
			c.Kafka.Retry.ShortTotal = Defaults.Kafka.Retry.ShortTotal
		case c.Kafka.Retry.LongInterval == 0:
			logger.Infof("Kafka.Retry.LongInterval unset, setting to %v", Defaults.Kafka.Retry.LongInterval)
			c.Kafka.Retry.LongInterval = Defaults.Kafka.Retry.LongInterval
		case c.Kafka.Retry.LongTotal == 0:
			logger.Infof("Kafka.Retry.LongTotal unset, setting to %v", Defaults.Kafka.Retry.LongTotal)
			c.Kafka.Retry.LongTotal = Defaults.Kafka.Retry.LongTotal

		case c.Kafka.Retry.NetworkTimeouts.DialTimeout == 0:
			logger.Infof("Kafka.Retry.NetworkTimeouts.DialTimeout unset, setting to %v", Defaults.Kafka.Retry.NetworkTimeouts.DialTimeout)
			c.Kafka.Retry.NetworkTimeouts.DialTimeout = Defaults.Kafka.Retry.NetworkTimeouts.DialTimeout
		case c.Kafka.Retry.NetworkTimeouts.ReadTimeout == 0:
			logger.Infof("Kafka.Retry.NetworkTimeouts.ReadTimeout unset, setting to %v", Defaults.Kafka.Retry.NetworkTimeouts.ReadTimeout)
			c.Kafka.Retry.NetworkTimeouts.ReadTimeout = Defaults.Kafka.Retry.NetworkTimeouts.ReadTimeout
		case c.Kafka.Retry.NetworkTimeouts.WriteTimeout == 0:
			logger.Infof("Kafka.Retry.NetworkTimeouts.WriteTimeout unset, setting to %v", Defaults.Kafka.Retry.NetworkTimeouts.WriteTimeout)
			c.Kafka.Retry.NetworkTimeouts.WriteTimeout = Defaults.Kafka.Retry.NetworkTimeouts.WriteTimeout

		case c.Kafka.Retry.Metadata.RetryBackoff == 0:
			logger.Infof("Kafka.Retry.Metadata.RetryBackoff unset, setting to %v", Defaults.Kafka.Retry.Metadata.RetryBackoff)
			c.Kafka.Retry.Metadata.RetryBackoff = Defaults.Kafka.Retry.Metadata.RetryBackoff
		case c.Kafka.Retry.Metadata.RetryMax == 0:
			logger.Infof("Kafka.Retry.Metadata.RetryMax unset, setting to %v", Defaults.Kafka.Retry.Metadata.RetryMax)
			c.Kafka.Retry.Metadata.RetryMax = Defaults.Kafka.Retry.Metadata.RetryMax

		case c.Kafka.Retry.Producer.RetryBackoff == 0:
			logger.Infof("Kafka.Retry.Producer.RetryBackoff unset, setting to %v", Defaults.Kafka.Retry.Producer.RetryBackoff)
			c.Kafka.Retry.Producer.RetryBackoff = Defaults.Kafka.Retry.Producer.RetryBackoff
		case c.Kafka.Retry.Producer.RetryMax == 0:
			logger.Infof("Kafka.Retry.Producer.RetryMax unset, setting to %v", Defaults.Kafka.Retry.Producer.RetryMax)
			c.Kafka.Retry.Producer.RetryMax = Defaults.Kafka.Retry.Producer.RetryMax

		case c.Kafka.Retry.Consumer.RetryBackoff == 0:
			logger.Infof("Kafka.Retry.Consumer.RetryBackoff unset, setting to %v", Defaults.Kafka.Retry.Consumer.RetryBackoff)
			c.Kafka.Retry.Consumer.RetryBackoff = Defaults.Kafka.Retry.Consumer.RetryBackoff

		case c.Kafka.Version == sarama.KafkaVersion{}:
			logger.Infof("Kafka.Version unset, setting to %v", Defaults.Kafka.Version)
			c.Kafka.Version = Defaults.Kafka.Version

		default:
			return
		}
	}
}

func translateCAs(configDir string, certificateAuthorities []string) []string {
	var results []string
	for _, ca := range certificateAuthorities {
		result := coreconfig.TranslatePath(configDir, ca)
		results = append(results, result)
	}
	return results
}<|MERGE_RESOLUTION|>--- conflicted
+++ resolved
@@ -20,14 +20,6 @@
 var logger = flogging.MustGetLogger("localconfig")
 
 // TopLevel directly corresponds to the orderer config YAML.
-<<<<<<< HEAD
-// Note, for non 1-1 mappings, you may append
-// something like `mapstructure:"weirdFoRMat"` to
-// modify the default mapping, see the "Unmarshal"
-// section of https://github.com/spf13/viper for more info.
-
-=======
->>>>>>> 1b786651
 type TopLevel struct {
 	General              General
 	FileLedger           FileLedger
